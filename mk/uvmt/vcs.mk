--- conflicted
+++ resolved
@@ -95,15 +95,9 @@
 # Waveform (post-process) command line
 ifeq ($(call IS_YES,$(ADV_DEBUG)),YES)
 $(error ADV_DEBUG not yet supported by VCS )
-<<<<<<< HEAD
-WAVES_CMD = cd $(VCS_RESULTS)/$(CFG)/$(TEST_NAME) && $(DVE) -vpd vcdplus.vpd 
-else
-WAVES_CMD = cd $(VCS_RESULTS)/$(CFG)/$(TEST_NAME) && $(DVE) -vpd vcdplus.vpd 
-=======
-WAVES_CMD = cd $(VCS_RESULTS)/$(TEST_NAME)_$(RUN_INDEX) && $(DVE) -vpd vcdplus.vpd 
-else
-WAVES_CMD = cd $(VCS_RESULTS)/$(TEST_NAME)_$(RUN_INDEX) && $(DVE) -vpd vcdplus.vpd 
->>>>>>> 75635686
+WAVES_CMD = cd $(VCS_RESULTS)/$(CFG)/$(TEST_NAME)_$(RUN_INDEX) && $(DVE) -vpd vcdplus.vpd 
+else
+WAVES_CMD = cd $(VCS_RESULTS)/$(CFG)/$(TEST_NAME)_$(RUN_INDEX) && $(DVE) -vpd vcdplus.vpd 
 endif
 
 ################################################################################
@@ -201,19 +195,11 @@
 # set IMPERAS_TOOLS to point to it
 gen_ovpsim_ic:
 	@if [ ! -z "$(CFG_OVPSIM)" ]; then \
-<<<<<<< HEAD
-		mkdir -p $(VCS_RESULTS)/$(CFG)/$(TEST_NAME); \
-		echo "$(CFG_OVPSIM)" > $(VCS_RESULTS)/$(CFG)/$(TEST_NAME)/ovpsim.ic; \
+		mkdir -p $(VCS_RESULTS)/$(CFG)/$(TEST_NAME)_$(RUN_INDEX); \
+		echo "$(CFG_OVPSIM)" > $(VCS_RESULTS)/$(CFG)/$(TEST_NAME)_$(RUN_INDEX)/ovpsim.ic; \
 	fi
 ifneq ($(CFG_OVPSIM),)
-export IMPERAS_TOOLS=$(VCS_RESULTS)/$(CFG)/$(TEST_NAME)/ovpsim.ic
-=======
-		mkdir -p $(VCS_RESULTS)/$(TEST_NAME)_$(RUN_INDEX); \
-		echo "$(CFG_OVPSIM)" > $(VCS_RESULTS)/$(TEST_NAME)_$(RUN_INDEX)/ovpsim.ic; \
-	fi
-ifneq ($(CFG_OVPSIM),)
-export IMPERAS_TOOLS=$(VCS_RESULTS)/$(TEST_NAME)_$(RUN_INDEX)/ovpsim.ic
->>>>>>> 75635686
+export IMPERAS_TOOLS=$(VCS_RESULTS)/$(CFG)/$(TEST_NAME)_$(RUN_INDEX)/ovpsim.ic
 endif
 
 ################################################################################
@@ -226,15 +212,9 @@
 
 test: $(VCS_SIM_PREREQ) $(TEST_TEST_DIR)/$(TEST_PROGRAM)$(OPT_RUN_INDEX_SUFFIX).hex gen_ovpsim_ic
 	echo $(IMPERAS_TOOLS)
-<<<<<<< HEAD
-	mkdir -p $(VCS_RESULTS)/$(CFG)/$(TEST_NAME) && \
-	cd $(VCS_RESULTS)/$(CFG)/$(TEST_NAME) && \
+	mkdir -p $(VCS_RESULTS)/$(CFG)/$(TEST_NAME)_$(RUN_INDEX) && \
+	cd $(VCS_RESULTS)/$(CFG)/$(TEST_NAME)_$(RUN_INDEX) && \
 		$(VCS_RESULTS)/$(CFG)/$(SIMV) \
-=======
-	mkdir -p $(VCS_RESULTS)/$(TEST_NAME)_$(RUN_INDEX) && \
-	cd $(VCS_RESULTS)/$(TEST_NAME)_$(RUN_INDEX) && \
-		$(VCS_RESULTS)/$(SIMV) \
->>>>>>> 75635686
 			-l vcs-$(TEST_NAME).log \
 			-cm_name $(TEST_NAME) $(VCS_RUN_FLAGS) \
 			$(TEST_PLUSARGS) \
@@ -245,13 +225,8 @@
 ################################################################################
 # Custom test-programs.  See comment in dsim.mk for more info
 custom: $(VCS_SIM_PREREQ) $(CUSTOM_DIR)/$(CUSTOM_PROG).hex
-<<<<<<< HEAD
-	mkdir -p $(VCS_RESULTS)/$(CFG)/$(CUSTOM_PROG) && cd $(VCS_RESULTS)/$(CFG)/$(CUSTOM_PROG) && \
+	mkdir -p $(VCS_RESULTS)/$(CFG)/$(CUSTOM_PROG)_$(RUN_INDEX) && cd $(VCS_RESULTS)/$(CFG)/$(CUSTOM_PROG)_$(RUN_INDEX) && \
 	$(VCS_RESULTS)/$(CFG)/$(SIMV) -l vcs-$(CUSTOM_PROG).log -cm_test $(CUSTOM_PROG) $(VCS_RUN_FLAGS) \
-=======
-	mkdir -p $(VCS_RESULTS)/$(CUSTOM_PROG)_$(RUN_INDEX) && cd $(VCS_RESULTS)/$(CUSTOM_PROG)_$(RUN_INDEX) && \
-	$(VCS_RESULTS)/$(SIMV) -l vcs-$(CUSTOM_PROG).log -cm_test $(CUSTOM_PROG) $(VCS_RUN_FLAGS) \
->>>>>>> 75635686
 		+UVM_TESTNAME=uvmt_$(CV_CORE_LC)_firmware_test_c \
 		+elf_file=$(CUSTOM_DIR)/$(CUSTOM_PROG).elf \
 		+firmware=$(CUSTOM_DIR)/$(CUSTOM_PROG).hex
@@ -272,13 +247,8 @@
 RISCV_ISA       ?= rv32i
 COMPLIANCE_PROG ?= I-ADD-01
 
-<<<<<<< HEAD
 SIG_ROOT      ?= $(VCS_RESULTS)/$(CFG)/$(RISCV_ISA)
-SIG           ?= $(VCS_RESULTS)/$(CFG)/$(RISCV_ISA)/$(COMPLIANCE_PROG)/$(COMPLIANCE_PROG).signature_output
-=======
-SIG_ROOT      ?= $(VCS_RESULTS)
-SIG           ?= $(VCS_RESULTS)/$(COMPLIANCE_PROG)_$(RUN_INDEX)/$(COMPLIANCE_PROG).signature_output
->>>>>>> 75635686
+SIG           ?= $(VCS_RESULTS)/$(CFG)/$(RISCV_ISA)/$(COMPLIANCE_PROG)_$(RUN_INDEX)/$(COMPLIANCE_PROG).signature_output
 REF           ?= $(COMPLIANCE_PKG)/riscv-test-suite/$(RISCV_ISA)/references/$(COMPLIANCE_PROG).reference_output
 TEST_PLUSARGS ?= +signature=$(COMPLIANCE_PROG).signature_output
 
