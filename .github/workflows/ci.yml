# Copyright 2021 OpenHW Group
# Licensed under the Apache License, Version 2.0, see LICENSE for details.
# SPDX-License-Identifier: Apache-2.0

# Run functional regression checks
name: ci
on: [push, pull_request]

jobs:
  riscv-tests:
    name: riscv-tests
    runs-on: ubuntu-latest
    strategy:
      matrix:
        testcase: [asm-tests, mul, amo, fp, benchmarks]
<<<<<<< HEAD
        # target: [cv64a6_imafdc_sv39, cv32a60x, cv32a6_imafc_sv32, cv64a6_imafdcsclic_sv39]
        target: [cv64a6_imafdc_sv39, cv64a6_imafdcsclic_sv39]
        include:
          - testcase: clic
            target: cv64a6_imafdcsclic_sv39
          - testcase: hyp
            target: cv64a6_imafdcsclic_sv39
=======
>>>>>>> 4f06aa62
    env:
      RISCV: /riscv
    steps:
    - uses: actions/checkout@v2
      with:
        submodules: recursive
    - name: Prepare
      run: ci/setup.sh
    - name: run tests
<<<<<<< HEAD
      run: make run-${{ matrix.testcase}}-verilator target=${{ matrix.target }}
=======
      run: make run-${{ matrix.testcase}}-verilator
>>>>>>> 4f06aa62
<|MERGE_RESOLUTION|>--- conflicted
+++ resolved
@@ -13,16 +13,12 @@
     strategy:
       matrix:
         testcase: [asm-tests, mul, amo, fp, benchmarks]
-<<<<<<< HEAD
-        # target: [cv64a6_imafdc_sv39, cv32a60x, cv32a6_imafc_sv32, cv64a6_imafdcsclic_sv39]
         target: [cv64a6_imafdc_sv39, cv64a6_imafdcsclic_sv39]
         include:
           - testcase: clic
             target: cv64a6_imafdcsclic_sv39
           - testcase: hyp
             target: cv64a6_imafdcsclic_sv39
-=======
->>>>>>> 4f06aa62
     env:
       RISCV: /riscv
     steps:
@@ -32,8 +28,4 @@
     - name: Prepare
       run: ci/setup.sh
     - name: run tests
-<<<<<<< HEAD
-      run: make run-${{ matrix.testcase}}-verilator target=${{ matrix.target }}
-=======
-      run: make run-${{ matrix.testcase}}-verilator
->>>>>>> 4f06aa62
+      run: make run-${{ matrix.testcase}}-verilator target=${{ matrix.target }}