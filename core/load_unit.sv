// Copyright 2018 ETH Zurich and University of Bologna.
// Copyright and related rights are licensed under the Solderpad Hardware
// License, Version 0.51 (the "License"); you may not use this file except in
// compliance with the License.  You may obtain a copy of the License at
// http://solderpad.org/licenses/SHL-0.51. Unless required by applicable law
// or agreed to in writing, software, hardware and materials distributed under
// this License is distributed on an "AS IS" BASIS, WITHOUT WARRANTIES OR
// CONDITIONS OF ANY KIND, either express or implied. See the License for the
// specific language governing permissions and limitations under the License.
//
// Author: Florian Zaruba    <zarubaf@iis.ee.ethz.ch>, ETH Zurich
//         Michael Schaffner <schaffner@iis.ee.ethz.ch>, ETH Zurich
// Date: 15.08.2018
// Description: Load Unit, takes care of all load requests

module load_unit import ariane_pkg::*; #(
    parameter ariane_pkg::ariane_cfg_t ArianeCfg = ariane_pkg::ArianeDefaultConfig
) (
    input  logic                     clk_i,    // Clock
    input  logic                     rst_ni,   // Asynchronous reset active low
    input  logic                     flush_i,
    // load unit input port
    input  logic                     valid_i,
    input  lsu_ctrl_t                lsu_ctrl_i,
    output logic                     pop_ld_o,
    // load unit output port
    output logic                     valid_o,
    output logic [TRANS_ID_BITS-1:0] trans_id_o,
    output riscv::xlen_t             result_o,
    output exception_t               ex_o,
    // MMU -> Address Translation
    output logic                     translation_req_o,   // request address translation
    output logic [riscv::VLEN-1:0]   vaddr_o,             // virtual address out
    output logic [riscv::XLEN-1:0]   tinst_o,             // transformed instruction out
    output logic                     hs_ld_st_inst_o,     // instruction is a hyp load store instruction
    output logic                     hlvx_inst_o,         // hyp load store with execute permissions
    input  logic [riscv::PLEN-1:0]   paddr_i,             // physical address in
    input  exception_t               ex_i,                // exception which may has happened earlier. for example: mis-aligned exception
    input  logic                     dtlb_hit_i,          // hit on the dtlb, send in the same cycle as the request
    input  logic [riscv::PPNW-1:0]   dtlb_ppn_i,          // ppn on the dtlb, send in the same cycle as the request
    // address checker
    output logic [11:0]              page_offset_o,
    input  logic                     page_offset_matches_i,
    input  logic                     store_buffer_empty_i, // the entire store-buffer is empty
    input  logic [TRANS_ID_BITS-1:0] commit_tran_id_i,
    // D$ interface
    input dcache_req_o_t             req_port_i,
    output dcache_req_i_t            req_port_o,
    input  logic                     dcache_wbuffer_not_ni_i
);
    enum logic [3:0] { IDLE, WAIT_GNT, SEND_TAG, WAIT_PAGE_OFFSET,
                       ABORT_TRANSACTION, ABORT_TRANSACTION_NI, WAIT_TRANSLATION, WAIT_FLUSH,
                       WAIT_WB_EMPTY
                     } state_d, state_q;
    // in order to decouple the response interface from the request interface we need a
    // a queue which can hold all outstanding memory requests
    struct packed {
        logic [TRANS_ID_BITS-1:0]         trans_id;
        logic [riscv::XLEN_ALIGN_BYTES-1:0] address_offset;
        fu_op                             operation;
    } load_data_d, load_data_q, in_data;

    // page offset is defined as the lower 12 bits, feed through for address checker
    assign page_offset_o = lsu_ctrl_i.vaddr[11:0];
    // feed-through the virtual address for VA translation
    assign vaddr_o = lsu_ctrl_i.vaddr;
    assign hs_ld_st_inst_o  = lsu_ctrl_i.hs_ld_st_inst;
    assign hlvx_inst_o      = lsu_ctrl_i.hlvx_inst;
    // feed-through the transformed instruction for mmu
    assign tinst_o = lsu_ctrl_i.tinst;
    // this is a read-only interface so set the write enable to 0
    assign req_port_o.data_we = 1'b0;
    assign req_port_o.data_wdata = '0;
    // compose the queue data, control is handled in the FSM
    assign in_data = {lsu_ctrl_i.trans_id, lsu_ctrl_i.vaddr[riscv::XLEN_ALIGN_BYTES-1:0], lsu_ctrl_i.operation};
    // output address
    // we can now output the lower 12 bit as the index to the cache
    assign req_port_o.address_index = lsu_ctrl_i.vaddr[ariane_pkg::DCACHE_INDEX_WIDTH-1:0];
    // translation from last cycle, again: control is handled in the FSM
    assign req_port_o.address_tag   = paddr_i[ariane_pkg::DCACHE_TAG_WIDTH     +
                                              ariane_pkg::DCACHE_INDEX_WIDTH-1 :
                                              ariane_pkg::DCACHE_INDEX_WIDTH];
    // we only issue one single request at a time
    assign req_port_o.data_id = '0;
    // directly forward exception fields (valid bit is set below)
    assign ex_o.cause = ex_i.cause;
    assign ex_o.tval  = ex_i.tval;
    assign ex_o.tval2 = ex_i.tval2;
    assign ex_o.tinst = ex_i.tinst;
    assign ex_o.gva   = ex_i.gva;

    // Check that NI operations follow the necessary conditions
    logic paddr_ni;
    logic not_commit_time;
    logic inflight_stores;
    logic stall_ni;
    assign paddr_ni = is_inside_nonidempotent_regions(ArianeCfg, {dtlb_ppn_i,12'd0});
    assign not_commit_time = commit_tran_id_i != lsu_ctrl_i.trans_id;
    assign inflight_stores = (!dcache_wbuffer_not_ni_i || !store_buffer_empty_i);
    assign stall_ni = (inflight_stores || not_commit_time) && paddr_ni;

    // ---------------
    // Load Control
    // ---------------
    always_comb begin : load_control
        // default assignments
        state_d              = state_q;
        load_data_d          = load_data_q;
        translation_req_o    = 1'b0;
        req_port_o.data_req  = 1'b0;
        // tag control
        req_port_o.kill_req  = 1'b0;
        req_port_o.tag_valid = 1'b0;
        req_port_o.data_be   = lsu_ctrl_i.be;
        req_port_o.data_size = extract_transfer_size(lsu_ctrl_i.operation);
        pop_ld_o             = 1'b0;

        case (state_q)
            IDLE: begin
                // we've got a new load request
                if (valid_i) begin
                    // start the translation process even though we do not know if the addresses match
                    // this should ease timing
                    translation_req_o = 1'b1;
                    // check if the page offset matches with a store, if it does then stall and wait
                    if (!page_offset_matches_i) begin
                        // make a load request to memory
                        req_port_o.data_req = 1'b1;
                        // we got no data grant so wait for the grant before sending the tag
                        if (!req_port_i.data_gnt) begin
                            state_d = WAIT_GNT;
                        end else begin
                            if (dtlb_hit_i && !stall_ni) begin
                                // we got a grant and a hit on the DTLB so we can send the tag in the next cycle
                                state_d = SEND_TAG;
                                pop_ld_o = 1'b1;
                            // translation valid but this is to NC and the WB is not yet empty.
                            end else if (dtlb_hit_i && stall_ni) begin
                                state_d = ABORT_TRANSACTION_NI;
                            end else begin // TLB miss
                                state_d = ABORT_TRANSACTION;
                            end
                        end
                    end else begin
                        // wait for the store buffer to train and the page offset to not match anymore
                        state_d = WAIT_PAGE_OFFSET;
                    end
                end
            end

            // wait here for the page offset to not match anymore
            WAIT_PAGE_OFFSET: begin
                // we make a new request as soon as the page offset does not match anymore
                if (!page_offset_matches_i) begin
                    state_d = WAIT_GNT;
                end
            end

            // abort the previous request - free the D$ arbiter
            // we are here because of a TLB miss, we need to abort the current request and give way for the
            // PTW walker to satisfy the TLB miss
            ABORT_TRANSACTION, ABORT_TRANSACTION_NI: begin
                req_port_o.kill_req  = 1'b1;
                req_port_o.tag_valid = 1'b1;
                // either re-do the request or wait until the WB is empty (depending on where we came from).
                state_d = (state_q == ABORT_TRANSACTION_NI) ? WAIT_WB_EMPTY :  WAIT_TRANSLATION;
            end

            // Wait until the write-back buffer is empty in the data cache.
            WAIT_WB_EMPTY: begin
                // the write buffer is empty, so lets go and re-do the translation.
                if (dcache_wbuffer_not_ni_i) state_d = WAIT_TRANSLATION;
            end

            WAIT_TRANSLATION: begin
                translation_req_o = 1'b1;
                // we've got a hit and we can continue with the request process
                if (dtlb_hit_i)
                    state_d = WAIT_GNT;
            end

            WAIT_GNT: begin
                // keep the translation request up
                translation_req_o = 1'b1;
                // keep the request up
                req_port_o.data_req = 1'b1;
                // we finally got a data grant
                if (req_port_i.data_gnt) begin
                    // so we send the tag in the next cycle
                    if (dtlb_hit_i && !stall_ni) begin
                        state_d = SEND_TAG;
                        pop_ld_o = 1'b1;
                    // translation valid but this is to NC and the WB is not yet empty.
                    end else if (dtlb_hit_i && stall_ni) begin
                        state_d = ABORT_TRANSACTION_NI;
                    end else begin
                    // should we not have hit on the TLB abort this transaction an retry later
                        state_d = ABORT_TRANSACTION;
                    end
                end
                // otherwise we keep waiting on our grant
            end
            // we know for sure that the tag we want to send is valid
            SEND_TAG: begin
                req_port_o.tag_valid = 1'b1;
                state_d = IDLE;
                // we can make a new request here if we got one
                if (valid_i) begin
                    // start the translation process even though we do not know if the addresses match
                    // this should ease timing
                    translation_req_o = 1'b1;
                    // check if the page offset matches with a store, if it does stall and wait
                    if (!page_offset_matches_i) begin
                        // make a load request to memory
                        req_port_o.data_req = 1'b1;
                        // we got no data grant so wait for the grant before sending the tag
                        if (!req_port_i.data_gnt) begin
                            state_d = WAIT_GNT;
                        end else begin
                            // we got a grant so we can send the tag in the next cycle
                            if (dtlb_hit_i && !stall_ni) begin
                                // we got a grant and a hit on the DTLB so we can send the tag in the next cycle
                                state_d = SEND_TAG;
                                pop_ld_o = 1'b1;
                            // translation valid but this is to NC and the WB is not yet empty.
                            end else if (dtlb_hit_i && stall_ni) begin
                                state_d = ABORT_TRANSACTION_NI;
                            end else begin
                                state_d = ABORT_TRANSACTION;// we missed on the TLB -> wait for the translation
                            end
                        end
                    end else begin
                        // wait for the store buffer to train and the page offset to not match anymore
                        state_d = WAIT_PAGE_OFFSET;
                    end
                end
                // ----------
                // Exception
                // ----------
                // if we got an exception we need to kill the request immediately
                if (ex_i.valid) begin
                    req_port_o.kill_req = 1'b1;
                end
            end

            WAIT_FLUSH: begin
                // the D$ arbiter will take care of presenting this to the memory only in case we
                // have an outstanding request
                req_port_o.kill_req  = 1'b1;
                req_port_o.tag_valid = 1'b1;
                // we've killed the current request so we can go back to idle
                state_d = IDLE;
            end

            default: state_d = IDLE;
        endcase

        // we got an exception
        if (ex_i.valid && valid_i) begin
            // the next state will be the idle state
            state_d = IDLE;
            // pop load - but only if we are not getting an rvalid in here - otherwise we will over-write an incoming transaction
            if (!req_port_i.data_rvalid)
                pop_ld_o = 1'b1;
        end

        // save the load data for later usage -> we should not clutter the load_data register
        if (pop_ld_o && !ex_i.valid) begin
            load_data_d = in_data;
        end

        // if we just flushed and the queue is not empty or we are getting an rvalid this cycle wait in a extra stage
        if (flush_i) begin
            state_d = WAIT_FLUSH;
        end
    end

    // ---------------
    // Retire Load
    // ---------------
    // decoupled rvalid process
    always_comb begin : rvalid_output
        valid_o    = 1'b0;
        ex_o.valid = 1'b0;
        // output the queue data directly, the valid signal is set corresponding to the process above
        trans_id_o = load_data_q.trans_id;
        // we got an rvalid and are currently not flushing and not aborting the request
        if (req_port_i.data_rvalid && state_q != WAIT_FLUSH) begin
            // we killed the request
            if(!req_port_o.kill_req)
                valid_o = 1'b1;
            // the output is also valid if we got an exception. An exception arrives one cycle after
            // dtlb_hit_i is asserted, i.e. when we are in SEND_TAG. Otherwise, the exception
            // corresponds to the next request that is already being translated (see below).
            if (ex_i.valid && (state_q == SEND_TAG)) begin
                valid_o    = 1'b1;
                ex_o.valid = 1'b1;
            end
        end
        // an exception occurred during translation (we need to check for the valid flag because we could also get an
        // exception from the store unit)
        // exceptions can retire out-of-order -> but we need to give priority to non-excepting load and stores
        // so we simply check if we got an rvalid if so we prioritize it by not retiring the exception - we simply go for another
        // round in the load FSM
        if (valid_i && ex_i.valid && !req_port_i.data_rvalid) begin
            valid_o    = 1'b1;
            ex_o.valid = 1'b1;
            trans_id_o = lsu_ctrl_i.trans_id;
        // if we are waiting for the translation to finish do not give a valid signal yet
        end else if (state_q == WAIT_TRANSLATION) begin
            valid_o = 1'b0;
        end
    end


    // latch physical address for the tag cycle (one cycle after applying the index)
    always_ff @(posedge clk_i or negedge rst_ni) begin
        if (~rst_ni) begin
            state_q     <= IDLE;
            load_data_q <= '0;
        end else begin
            state_q     <= state_d;
            load_data_q <= load_data_d;
        end
    end

    // ---------------
    // Sign Extend
    // ---------------
    riscv::xlen_t shifted_data;

    // realign as needed
    assign shifted_data   = req_port_i.data_rdata >> {load_data_q.address_offset, 3'b000};

/*  // result mux (leaner code, but more logic stages.
    // can be used instead of the code below (in between //result mux fast) if timing is not so critical)
    always_comb begin
        unique case (load_data_q.operation)
            LWU:        result_o = shifted_data[31:0];
            LHU:        result_o = shifted_data[15:0];
            LBU:        result_o = shifted_data[7:0];
            LW:         result_o = 64'(signed'(shifted_data[31:0]));
            LH:         result_o = 64'(signed'(shifted_data[15:0]));
            LB:         result_o = 64'(signed'(shifted_data[ 7:0]));
            default:    result_o = shifted_data;
        endcase
    end  */

    // result mux fast
    logic [(riscv::XLEN/8)-1:0]  sign_bits;
    logic [riscv::XLEN_ALIGN_BYTES-1:0]  idx_d, idx_q;
    logic        sign_bit, signed_d, signed_q, fp_sign_d, fp_sign_q;


    // prepare these signals for faster selection in the next cycle
    assign signed_d  = load_data_d.operation  inside {ariane_pkg::LW,  ariane_pkg::LH,  ariane_pkg::LB, ariane_pkg::HLV_W, ariane_pkg::HLV_H, ariane_pkg::HLV_B};
    assign fp_sign_d = load_data_d.operation  inside {ariane_pkg::FLW, ariane_pkg::FLH, ariane_pkg::FLB};
<<<<<<< HEAD
    
    assign idx_d     = ((load_data_d.operation inside {ariane_pkg::LW,  ariane_pkg::FLW, ariane_pkg::HLV_W}) & riscv::IS_XLEN64) ? load_data_d.address_offset + 3 :
                       (load_data_d.operation inside {ariane_pkg::LH,  ariane_pkg::FLH, ariane_pkg::HLV_H}) ? load_data_d.address_offset + 1 :
=======

    assign idx_d     = ((load_data_d.operation inside {ariane_pkg::LW,  ariane_pkg::FLW}) & riscv::IS_XLEN64) ? load_data_d.address_offset + 3 :
                       (load_data_d.operation inside {ariane_pkg::LH,  ariane_pkg::FLH}) ? load_data_d.address_offset + 1 :
>>>>>>> 4f06aa62
                                                                                          load_data_d.address_offset;


    for (genvar i = 0; i < (riscv::XLEN/8); i++) begin : gen_sign_bits
        assign sign_bits[i] = req_port_i.data_rdata[(i+1)*8-1];
    end


    // select correct sign bit in parallel to result shifter above
    // pull to 0 if unsigned
    assign sign_bit       = signed_q & sign_bits[idx_q] | fp_sign_q;

    // result mux
    always_comb begin
        unique case (load_data_q.operation)
            ariane_pkg::LW, ariane_pkg::LWU, ariane_pkg::FLW, ariane_pkg::HLV_W, ariane_pkg::HLV_WU, ariane_pkg::HLVX_WU:    result_o = {{riscv::XLEN-32{sign_bit}}, shifted_data[31:0]};
            ariane_pkg::LH, ariane_pkg::LHU, ariane_pkg::FLH, ariane_pkg::HLV_H, ariane_pkg::HLV_HU, ariane_pkg::HLVX_HU:    result_o = {{riscv::XLEN-32+16{sign_bit}}, shifted_data[15:0]};
            ariane_pkg::LB, ariane_pkg::LBU, ariane_pkg::FLB, ariane_pkg::HLV_B, ariane_pkg::HLV_BU:    result_o = {{riscv::XLEN-32+24{sign_bit}}, shifted_data[7:0]};
            default:    result_o = shifted_data[riscv::XLEN-1:0];
        endcase
    end

    always_ff @(posedge clk_i or negedge rst_ni) begin : p_regs
        if (~rst_ni) begin
            idx_q     <= 0;
            signed_q  <= 0;
            fp_sign_q <= 0;
        end else begin
            idx_q     <= idx_d;
            signed_q  <= signed_d;
            fp_sign_q <= fp_sign_d;
        end
    end
    // end result mux fast

    ///////////////////////////////////////////////////////
    // assertions
    ///////////////////////////////////////////////////////

    //pragma translate_off
    // check invalid offsets
    addr_offset0: assert property (@(posedge clk_i) disable iff (~rst_ni)
        valid_o |->  (load_data_q.operation inside {ariane_pkg::LW, ariane_pkg::LWU, ariane_pkg::HLV_W, ariane_pkg::HLV_WU, ariane_pkg::HLVX_WU}) |-> load_data_q.address_offset < 5) else $fatal (1,"invalid address offset used with {LW, LWU}");
    addr_offset1: assert property (@(posedge clk_i) disable iff (~rst_ni)
        valid_o |->  (load_data_q.operation inside {ariane_pkg::LH, ariane_pkg::LHU, ariane_pkg::HLV_H, ariane_pkg::HLV_HU, ariane_pkg::HLVX_HU}) |-> load_data_q.address_offset < 7) else $fatal (1,"invalid address offset used with {LH, LHU}");
    addr_offset2: assert property (@(posedge clk_i) disable iff (~rst_ni)
<<<<<<< HEAD
        valid_o |->  (load_data_q.operation inside {ariane_pkg::LB, ariane_pkg::LBU, ariane_pkg::HLV_B, ariane_pkg::HLV_BU}) |-> load_data_q.address_offset < 8) else $fatal (1,"invalid address offset used with {LB, LBU}");
`endif
//pragma translate_on
=======
        valid_o |->  (load_data_q.operation inside {ariane_pkg::LB, ariane_pkg::LBU}) |-> load_data_q.address_offset < 8) else $fatal (1,"invalid address offset used with {LB, LBU}");
    //pragma translate_on
>>>>>>> 4f06aa62

endmodule<|MERGE_RESOLUTION|>--- conflicted
+++ resolved
@@ -355,15 +355,9 @@
     // prepare these signals for faster selection in the next cycle
     assign signed_d  = load_data_d.operation  inside {ariane_pkg::LW,  ariane_pkg::LH,  ariane_pkg::LB, ariane_pkg::HLV_W, ariane_pkg::HLV_H, ariane_pkg::HLV_B};
     assign fp_sign_d = load_data_d.operation  inside {ariane_pkg::FLW, ariane_pkg::FLH, ariane_pkg::FLB};
-<<<<<<< HEAD
-    
+
     assign idx_d     = ((load_data_d.operation inside {ariane_pkg::LW,  ariane_pkg::FLW, ariane_pkg::HLV_W}) & riscv::IS_XLEN64) ? load_data_d.address_offset + 3 :
                        (load_data_d.operation inside {ariane_pkg::LH,  ariane_pkg::FLH, ariane_pkg::HLV_H}) ? load_data_d.address_offset + 1 :
-=======
-
-    assign idx_d     = ((load_data_d.operation inside {ariane_pkg::LW,  ariane_pkg::FLW}) & riscv::IS_XLEN64) ? load_data_d.address_offset + 3 :
-                       (load_data_d.operation inside {ariane_pkg::LH,  ariane_pkg::FLH}) ? load_data_d.address_offset + 1 :
->>>>>>> 4f06aa62
                                                                                           load_data_d.address_offset;
 
 
@@ -410,13 +404,7 @@
     addr_offset1: assert property (@(posedge clk_i) disable iff (~rst_ni)
         valid_o |->  (load_data_q.operation inside {ariane_pkg::LH, ariane_pkg::LHU, ariane_pkg::HLV_H, ariane_pkg::HLV_HU, ariane_pkg::HLVX_HU}) |-> load_data_q.address_offset < 7) else $fatal (1,"invalid address offset used with {LH, LHU}");
     addr_offset2: assert property (@(posedge clk_i) disable iff (~rst_ni)
-<<<<<<< HEAD
         valid_o |->  (load_data_q.operation inside {ariane_pkg::LB, ariane_pkg::LBU, ariane_pkg::HLV_B, ariane_pkg::HLV_BU}) |-> load_data_q.address_offset < 8) else $fatal (1,"invalid address offset used with {LB, LBU}");
-`endif
-//pragma translate_on
-=======
-        valid_o |->  (load_data_q.operation inside {ariane_pkg::LB, ariane_pkg::LBU}) |-> load_data_q.address_offset < 8) else $fatal (1,"invalid address offset used with {LB, LBU}");
     //pragma translate_on
->>>>>>> 4f06aa62
 
 endmodule