// Copyright 2018 ETH Zurich and University of Bologna.
// Copyright and related rights are licensed under the Solderpad Hardware
// License, Version 0.51 (the "License"); you may not use this file except in
// compliance with the License.  You may obtain a copy of the License at
// http://solderpad.org/licenses/SHL-0.51. Unless required by applicable law
// or agreed to in writing, software, hardware and materials distributed under
// this License is distributed on an "AS IS" BASIS, WITHOUT WARRANTIES OR
// CONDITIONS OF ANY KIND, either express or implied. See the License for the
// specific language governing permissions and limitations under the License.
//
// Author: Florian Zaruba, ETH Zurich
// Date: 21.05.2017
// Description: Issue stage dispatches instructions to the FUs and keeps track of them
//              in a scoreboard like data-structure.


module issue_stage import ariane_pkg::*; #(
    parameter int unsigned NR_ENTRIES = 8,
    parameter int unsigned NR_WB_PORTS = 4,
    parameter int unsigned NR_COMMIT_PORTS = 2
)(
    input  logic                                     clk_i,     // Clock
    input  logic                                     rst_ni,    // Asynchronous reset active low
    input  logic                                     rst_uarch_ni,

    output logic                                     sb_full_o,
    input  logic                                     flush_unissued_instr_i,
    input  logic                                     flush_i,
    // from ISSUE
    input  scoreboard_entry_t                        decoded_instr_i,
    input  logic                                     decoded_instr_valid_i,
    input  logic                                     is_ctrl_flow_i,
    output logic                                     decoded_instr_ack_o,
    // to EX
    output [riscv::VLEN-1:0]                         rs1_forwarding_o,  // unregistered version of fu_data_o.operanda
    output [riscv::VLEN-1:0]                         rs2_forwarding_o, // unregistered version of fu_data_o.operandb
    output fu_data_t                                 fu_data_o,
    output logic [riscv::VLEN-1:0]                   pc_o,
    output logic                                     is_compressed_instr_o,
    output riscv::xlen_t                             tinst_o,
    input  logic                                     flu_ready_i,
    output logic                                     alu_valid_o,
    // ex just resolved our predicted branch, we are ready to accept new requests
    input  logic                                     resolve_branch_i,

    input  logic                                     lsu_ready_i,
    output logic                                     lsu_valid_o,
    // branch prediction
    output logic                                     branch_valid_o,   // use branch prediction unit
    output branchpredict_sbe_t                       branch_predict_o, // Branch predict Out

    output logic                                     mult_valid_o,

    input  logic                                     fpu_ready_i,
    output logic                                     fpu_valid_o,
    output logic [1:0]                               fpu_fmt_o,        // FP fmt field from instr.
    output logic [2:0]                               fpu_rm_o,         // FP rm field from instr.

    output logic                                     csr_valid_o,

    // CVXIF
    //Issue interface
    output logic                                     x_issue_valid_o,
    input  logic                                     x_issue_ready_i,
    output logic [31:0]                              x_off_instr_o,

    // write back port
    input logic [NR_WB_PORTS-1:0][TRANS_ID_BITS-1:0] trans_id_i,
    input bp_resolve_t                               resolved_branch_i,
    input logic [NR_WB_PORTS-1:0][riscv::XLEN-1:0]   wbdata_i,
    input exception_t [NR_WB_PORTS-1:0]              ex_ex_i, // exception from execute stage or CVXIF offloaded instruction
    input logic [NR_WB_PORTS-1:0]                    wt_valid_i,
    input logic                                      x_we_i,

    // commit port
    input  logic [NR_COMMIT_PORTS-1:0][4:0]          waddr_i,
    input  logic [NR_COMMIT_PORTS-1:0][riscv::XLEN-1:0] wdata_i,
    input  logic [NR_COMMIT_PORTS-1:0]               we_gpr_i,
    input  logic [NR_COMMIT_PORTS-1:0]               we_fpr_i,

    output scoreboard_entry_t [NR_COMMIT_PORTS-1:0]  commit_instr_o,
    input  logic              [NR_COMMIT_PORTS-1:0]  commit_ack_i,

    output logic                                     stall_issue_o, // Used in Performance Counters

    //RVFI
    input [riscv::VLEN-1:0]                          lsu_addr_i,
    input [(riscv::XLEN/8)-1:0]                      lsu_rmask_i,
    input [(riscv::XLEN/8)-1:0]                      lsu_wmask_i,
    input [ariane_pkg::TRANS_ID_BITS-1:0]            lsu_addr_trans_id_i
);
    // ---------------------------------------------------
    // Scoreboard (SB) <-> Issue and Read Operands (IRO)
    // ---------------------------------------------------
    fu_t  [2**REG_ADDR_SIZE-1:0] rd_clobber_gpr_sb_iro;
    fu_t  [2**REG_ADDR_SIZE-1:0] rd_clobber_fpr_sb_iro;

    logic [REG_ADDR_SIZE-1:0]  rs1_iro_sb;
    riscv::xlen_t              rs1_sb_iro;
    logic                      rs1_valid_sb_iro;

    logic [REG_ADDR_SIZE-1:0]  rs2_iro_sb;
    riscv::xlen_t              rs2_sb_iro;
    logic                      rs2_valid_iro_sb;

    logic [REG_ADDR_SIZE-1:0]  rs3_iro_sb;
    rs3_len_t                  rs3_sb_iro;
    logic                      rs3_valid_iro_sb;

    scoreboard_entry_t         issue_instr_rename_sb;
    logic                      issue_instr_valid_rename_sb;
    logic                      issue_ack_sb_rename;

    scoreboard_entry_t         issue_instr_sb_iro;
    logic                      issue_instr_valid_sb_iro;
    logic                      issue_ack_iro_sb;

    riscv::xlen_t              rs1_forwarding_xlen;
    riscv::xlen_t              rs2_forwarding_xlen;

    assign rs1_forwarding_o = rs1_forwarding_xlen[riscv::VLEN-1:0];
    assign rs2_forwarding_o = rs2_forwarding_xlen[riscv::VLEN-1:0];

    // ---------------------------------------------------------
    // 1. Re-name
    // ---------------------------------------------------------
    re_name i_re_name (
        .clk_i                  ( clk_i                        ),
        .rst_ni                 ( rst_uarch_ni                 ),
        .flush_i                ( flush_i                      ),
        .flush_unissied_instr_i ( flush_unissued_instr_i       ),
        .issue_instr_i          ( decoded_instr_i              ),
        .issue_instr_valid_i    ( decoded_instr_valid_i        ),
        .issue_ack_o            ( decoded_instr_ack_o          ),
        .issue_instr_o          ( issue_instr_rename_sb        ),
        .issue_instr_valid_o    ( issue_instr_valid_rename_sb  ),
        .issue_ack_i            ( issue_ack_sb_rename          )
    );

    // ---------------------------------------------------------
    // 2. Manage instructions in a scoreboard
    // ---------------------------------------------------------
    scoreboard #(
        .NR_ENTRIES (NR_ENTRIES ),
        .NR_WB_PORTS(NR_WB_PORTS),
        .NR_COMMIT_PORTS(NR_COMMIT_PORTS)
    ) i_scoreboard (
        .rst_ni                ( rst_uarch_ni                              ),

        .sb_full_o             ( sb_full_o                                 ),
        .unresolved_branch_i   ( 1'b0                                      ),
        .rd_clobber_gpr_o      ( rd_clobber_gpr_sb_iro                     ),
        .rd_clobber_fpr_o      ( rd_clobber_fpr_sb_iro                     ),
        .rs1_i                 ( rs1_iro_sb                                ),
        .rs1_o                 ( rs1_sb_iro                                ),
        .rs1_valid_o           ( rs1_valid_sb_iro                          ),
        .rs2_i                 ( rs2_iro_sb                                ),
        .rs2_o                 ( rs2_sb_iro                                ),
        .rs2_valid_o           ( rs2_valid_iro_sb                          ),
        .rs3_i                 ( rs3_iro_sb                                ),
        .rs3_o                 ( rs3_sb_iro                                ),
        .rs3_valid_o           ( rs3_valid_iro_sb                          ),

        .decoded_instr_i       ( issue_instr_rename_sb                     ),
        .decoded_instr_valid_i ( issue_instr_valid_rename_sb               ),
        .decoded_instr_ack_o   ( issue_ack_sb_rename                       ),
        .issue_instr_o         ( issue_instr_sb_iro                        ),
        .issue_instr_valid_o   ( issue_instr_valid_sb_iro                  ),
        .issue_ack_i           ( issue_ack_iro_sb                          ),

        .resolved_branch_i     ( resolved_branch_i                         ),
        .trans_id_i            ( trans_id_i                                ),
        .wbdata_i              ( wbdata_i                                  ),
        .ex_i                  ( ex_ex_i                                   ),
        .lsu_addr_i            ( lsu_addr_i                                ),
        .lsu_rmask_i           ( lsu_rmask_i                               ),
        .lsu_wmask_i           ( lsu_wmask_i                               ),
        .lsu_addr_trans_id_i   ( lsu_addr_trans_id_i                       ),
        .rs1_forwarding_i      ( rs1_forwarding_xlen                       ),
        .rs2_forwarding_i      ( rs2_forwarding_xlen                       ),
        .*
    );

    // ---------------------------------------------------------
    // 3. Issue instruction and read operand, also commit
    // ---------------------------------------------------------
    issue_read_operands #(
      .NR_COMMIT_PORTS ( NR_COMMIT_PORTS )
    )i_issue_read_operands  (
        .flush_i             ( flush_unissued_instr_i          ),
        .issue_instr_i       ( issue_instr_sb_iro              ),
        .issue_instr_valid_i ( issue_instr_valid_sb_iro        ),
        .issue_ack_o         ( issue_ack_iro_sb                ),
        .fu_data_o           ( fu_data_o                       ),
        .flu_ready_i         ( flu_ready_i                     ),
        .rs1_o               ( rs1_iro_sb                      ),
        .rs1_i               ( rs1_sb_iro                      ),
        .rs1_valid_i         ( rs1_valid_sb_iro                ),
        .rs2_o               ( rs2_iro_sb                      ),
        .rs2_i               ( rs2_sb_iro                      ),
        .rs2_valid_i         ( rs2_valid_iro_sb                ),
        .rs3_o               ( rs3_iro_sb                      ),
        .rs3_i               ( rs3_sb_iro                      ),
        .rs3_valid_i         ( rs3_valid_iro_sb                ),
        .rd_clobber_gpr_i    ( rd_clobber_gpr_sb_iro           ),
        .rd_clobber_fpr_i    ( rd_clobber_fpr_sb_iro           ),
        .alu_valid_o         ( alu_valid_o                     ),
        .branch_valid_o      ( branch_valid_o                  ),
        .csr_valid_o         ( csr_valid_o                     ),
        .cvxif_valid_o       ( x_issue_valid_o                 ),
        .cvxif_ready_i       ( x_issue_ready_i                 ),
        .cvxif_off_instr_o   ( x_off_instr_o                   ),
        .mult_valid_o        ( mult_valid_o                    ),
        .rs1_forwarding_o    ( rs1_forwarding_xlen             ),
        .rs2_forwarding_o    ( rs2_forwarding_xlen             ),
<<<<<<< HEAD
        .tinst_o             ( tinst_o                         ),
=======
        .stall_issue_o       ( stall_issue_o                   ),
>>>>>>> 4f06aa62
        .*
    );

endmodule<|MERGE_RESOLUTION|>--- conflicted
+++ resolved
@@ -213,11 +213,8 @@
         .mult_valid_o        ( mult_valid_o                    ),
         .rs1_forwarding_o    ( rs1_forwarding_xlen             ),
         .rs2_forwarding_o    ( rs2_forwarding_xlen             ),
-<<<<<<< HEAD
         .tinst_o             ( tinst_o                         ),
-=======
         .stall_issue_o       ( stall_issue_o                   ),
->>>>>>> 4f06aa62
         .*
     );
 
