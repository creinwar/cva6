// Copyright 2018 ETH Zurich and University of Bologna.
// Copyright and related rights are licensed under the Solderpad Hardware
// License, Version 0.51 (the "License"); you may not use this file except in
// compliance with the License.  You may obtain a copy of the License at
// http://solderpad.org/licenses/SHL-0.51. Unless required by applicable law
// or agreed to in writing, software, hardware and materials distributed under
// this License is distributed on an "AS IS" BASIS, WITHOUT WARRANTIES OR
// CONDITIONS OF ANY KIND, either express or implied. See the License for the
// specific language governing permissions and limitations under the License.
//
// Author: Florian Zaruba, ETH Zurich
// Date: 08.04.2017
// Description: Issues instruction from the scoreboard and fetches the operands
//              This also includes all the forwarding logic


module issue_read_operands import ariane_pkg::*; #(
    parameter int unsigned NR_COMMIT_PORTS = 2
)(
    input  logic                                   clk_i,    // Clock
    input  logic                                   rst_ni,   // Asynchronous reset active low
    input  logic                                   rst_uarch_ni,
    // flush
    input  logic                                   flush_i,
    // coming from rename
    input  scoreboard_entry_t                      issue_instr_i,
    input  logic                                   issue_instr_valid_i,
    output logic                                   issue_ack_o,
    // lookup rd in scoreboard
    output logic [REG_ADDR_SIZE-1:0]               rs1_o,
    input  riscv::xlen_t                           rs1_i,
    input  logic                                   rs1_valid_i,
    output logic [REG_ADDR_SIZE-1:0]               rs2_o,
    input  riscv::xlen_t                           rs2_i,
    input  logic                                   rs2_valid_i,
    output logic [REG_ADDR_SIZE-1:0]               rs3_o,
    input  rs3_len_t                               rs3_i,
    input  logic                                   rs3_valid_i,
    // get clobber input
    input  fu_t [2**REG_ADDR_SIZE-1:0]             rd_clobber_gpr_i,
    input  fu_t [2**REG_ADDR_SIZE-1:0]             rd_clobber_fpr_i,
    // To FU, just single issue for now
    output fu_data_t                               fu_data_o,
    output riscv::xlen_t                           rs1_forwarding_o,  // unregistered version of fu_data_o.operanda
    output riscv::xlen_t                           rs2_forwarding_o,  // unregistered version of fu_data_o.operandb
    output logic [riscv::VLEN-1:0]                 pc_o,
    output logic                                   is_compressed_instr_o,
    output riscv::xlen_t                           tinst_o,          // Transformed instruction
    // ALU 1
    input  logic                                   flu_ready_i,      // Fixed latency unit ready to accept a new request
    output logic                                   alu_valid_o,      // Output is valid
    // Branches and Jumps
    output logic                                   branch_valid_o,   // this is a valid branch instruction
    output branchpredict_sbe_t                     branch_predict_o,
    // LSU
    input  logic                                   lsu_ready_i,      // FU is ready
    output logic                                   lsu_valid_o,      // Output is valid
    // MULT
    output logic                                   mult_valid_o,     // Output is valid
    // FPU
    input  logic                                   fpu_ready_i,      // FU is ready
    output logic                                   fpu_valid_o,      // Output is valid
    output logic [1:0]                             fpu_fmt_o,        // FP fmt field from instr.
    output logic [2:0]                             fpu_rm_o,         // FP rm field from instr.
    // CSR
    output logic                                   csr_valid_o,      // Output is valid
    // CVXIF
    output logic                                   cvxif_valid_o,
    input  logic                                   cvxif_ready_i,
    output logic [31:0]                            cvxif_off_instr_o,
    // commit port
    input  logic [NR_COMMIT_PORTS-1:0][4:0]        waddr_i,
    input  logic [NR_COMMIT_PORTS-1:0][riscv::XLEN-1:0] wdata_i,
    input  logic [NR_COMMIT_PORTS-1:0]             we_gpr_i,
    input  logic [NR_COMMIT_PORTS-1:0]             we_fpr_i,

    output logic                                   stall_issue_o  // stall signal, we do not want to fetch any more entries
    // committing instruction instruction
    // from scoreboard
    // input  scoreboard_entry     commit_instr_i,
    // output logic                commit_ack_o
);
    logic stall;   
    logic fu_busy; // functional unit is busy
    riscv::xlen_t    operand_a_regfile, operand_b_regfile;  // operands coming from regfile
    rs3_len_t operand_c_regfile; // third operand from fp regfile or gp regfile if NR_RGPR_PORTS == 3
    // output flipflop (ID <-> EX)
    riscv::xlen_t operand_a_n, operand_a_q,
                 operand_b_n, operand_b_q,
                 imm_n, imm_q;

    logic          alu_valid_q;
    logic         mult_valid_q;
    logic          fpu_valid_q;
    logic [1:0]      fpu_fmt_q;
    logic [2:0]       fpu_rm_q;
    logic          lsu_valid_q;
    logic          csr_valid_q;
    logic       branch_valid_q;
    logic        cvxif_valid_q;
    logic [31:0] cvxif_off_instr_q;

    logic [TRANS_ID_BITS-1:0] trans_id_n, trans_id_q;
    fu_op operator_n, operator_q; // operation to perform
    fu_t  fu_n,       fu_q; // functional unit to use
    riscv::xlen_t tinst_n, tinst_q; // transformed instruction

    // forwarding signals
    logic forward_rs1, forward_rs2, forward_rs3;

    // original instruction stored in tval
    riscv::instruction_t orig_instr;
    assign orig_instr = riscv::instruction_t'(issue_instr_i.ex.tval[31:0]);

    // ID <-> EX registers

    assign rs1_forwarding_o = operand_a_n[riscv::VLEN-1:0];  //forwarding or unregistered rs1 value
    assign rs2_forwarding_o = operand_b_n[riscv::VLEN-1:0];  //forwarding or unregistered rs2 value

    assign fu_data_o.operand_a = operand_a_q;
    assign fu_data_o.operand_b = operand_b_q;
    assign fu_data_o.fu        = fu_q;
    assign fu_data_o.operation  = operator_q;
    assign fu_data_o.trans_id  = trans_id_q;
    assign fu_data_o.imm       = imm_q;
    assign alu_valid_o         = alu_valid_q;
    assign branch_valid_o      = branch_valid_q;
    assign lsu_valid_o         = lsu_valid_q;
    assign csr_valid_o         = csr_valid_q;
    assign mult_valid_o        = mult_valid_q;
    assign fpu_valid_o         = fpu_valid_q;
    assign fpu_fmt_o           = fpu_fmt_q;
    assign fpu_rm_o            = fpu_rm_q;
    assign cvxif_valid_o       = CVXIF_PRESENT ? cvxif_valid_q : '0;
    assign cvxif_off_instr_o   = CVXIF_PRESENT ? cvxif_off_instr_q : '0;
<<<<<<< HEAD
    assign tinst_o             = tinst_q;
=======
    assign stall_issue_o       = stall;
>>>>>>> 4f06aa62
    // ---------------
    // Issue Stage
    // ---------------

    // select the right busy signal
    // this obviously depends on the functional unit we need
    always_comb begin : unit_busy
        unique case (issue_instr_i.fu)
            NONE:
                fu_busy = 1'b0;
            ALU, CTRL_FLOW, CSR, MULT:
                fu_busy = ~flu_ready_i;
            FPU, FPU_VEC:
                fu_busy = ~fpu_ready_i;
            LOAD, STORE:
                fu_busy = ~lsu_ready_i;
            CVXIF:
                fu_busy = ~cvxif_ready_i;
            default:
                fu_busy = 1'b0;
        endcase
    end

    // ---------------
    // Register stage
    // ---------------
    // check that all operands are available, otherwise stall
    // forward corresponding register
    always_comb begin : operands_available
        stall = 1'b0;
        // operand forwarding signals
        forward_rs1 = 1'b0;
        forward_rs2 = 1'b0;
        forward_rs3 = 1'b0; // FPR only
        // poll the scoreboard for those values
        rs1_o = issue_instr_i.rs1;
        rs2_o = issue_instr_i.rs2;
        rs3_o = issue_instr_i.result[REG_ADDR_SIZE-1:0]; // rs3 is encoded in imm field

        // 0. check that we are not using the zimm type in RS1
        //    as this is an immediate we do not have to wait on anything here
        // 1. check if the source registers are clobbered --> check appropriate clobber list (gpr/fpr)
        // 2. poll the scoreboard
        if (!issue_instr_i.use_zimm && (is_rs1_fpr(issue_instr_i.op) ? rd_clobber_fpr_i[issue_instr_i.rs1] != NONE
                                                                     : rd_clobber_gpr_i[issue_instr_i.rs1] != NONE)) begin
            // check if the clobbering instruction is not a CSR instruction, CSR instructions can only
            // be fetched through the register file since they can't be forwarded
            // if the operand is available, forward it. CSRs don't write to/from FPR
            if (rs1_valid_i && (is_rs1_fpr(issue_instr_i.op) ? 1'b1 : ((rd_clobber_gpr_i[issue_instr_i.rs1] != CSR) || (issue_instr_i.op == SFENCE_VMA || issue_instr_i.op == HFENCE_VVMA || issue_instr_i.op == HFENCE_GVMA)))) begin
                forward_rs1 = 1'b1;
            end else begin // the operand is not available -> stall
                stall = 1'b1;
            end
        end

        if (is_rs2_fpr(issue_instr_i.op) ? rd_clobber_fpr_i[issue_instr_i.rs2] != NONE
                                         : rd_clobber_gpr_i[issue_instr_i.rs2] != NONE) begin
            // if the operand is available, forward it. CSRs don't write to/from FPR
            if (rs2_valid_i && (is_rs2_fpr(issue_instr_i.op) ? 1'b1 : ( (rd_clobber_gpr_i[issue_instr_i.rs2] != CSR) || (issue_instr_i.op == SFENCE_VMA || issue_instr_i.op == HFENCE_VVMA || issue_instr_i.op == HFENCE_GVMA))))  begin
                forward_rs2 = 1'b1;
            end else begin // the operand is not available -> stall
                stall = 1'b1;
            end
        end

    // Only check clobbered gpr for OFFLOADED instruction
        if (is_imm_fpr(issue_instr_i.op) ? rd_clobber_fpr_i[issue_instr_i.result[REG_ADDR_SIZE-1:0]] != NONE
                     : issue_instr_i.op == OFFLOAD && NR_RGPR_PORTS == 3 ? rd_clobber_gpr_i[issue_instr_i.result[REG_ADDR_SIZE-1:0]] != NONE : 0) begin
            // if the operand is available, forward it. CSRs don't write to/from FPR so no need to check
            if (rs3_valid_i) begin
                forward_rs3 = 1'b1;
            end else begin // the operand is not available -> stall
                stall = 1'b1;
            end
        end
    end

    // Forwarding/Output MUX
    always_comb begin : forwarding_operand_select
        // default is regfiles (gpr or fpr)
        operand_a_n = operand_a_regfile;
        operand_b_n = operand_b_regfile;
        // immediates are the third operands in the store case
        // for FP operations, the imm field can also be the third operand from the regfile
        if (NR_RGPR_PORTS == 3) begin
            imm_n  = is_imm_fpr(issue_instr_i.op) ? {{riscv::XLEN-FLEN{1'b0}}, operand_c_regfile} :
                                                    issue_instr_i.op == OFFLOAD ? operand_c_regfile : issue_instr_i.result;
        end else begin
            imm_n  = is_imm_fpr(issue_instr_i.op) ? {{riscv::XLEN-FLEN{1'b0}}, operand_c_regfile} : issue_instr_i.result;
        end
        trans_id_n = issue_instr_i.trans_id;
        fu_n       = issue_instr_i.fu;
        operator_n = issue_instr_i.op;
        tinst_n    = issue_instr_i.ex.tinst;
        // or should we forward
        if (forward_rs1) begin
            operand_a_n  = rs1_i;
        end

        if (forward_rs2) begin
            operand_b_n  = rs2_i;
        end

        if (forward_rs3) begin
            imm_n  = NR_RGPR_PORTS == 3 ? rs3_i : {{riscv::XLEN-FLEN{1'b0}}, rs3_i};;
        end

        // use the PC as operand a
        if (issue_instr_i.use_pc) begin
            operand_a_n = {{riscv::XLEN-riscv::VLEN{issue_instr_i.pc[riscv::VLEN-1]}}, issue_instr_i.pc};
        end

        // use the zimm as operand a
        if (issue_instr_i.use_zimm) begin
            // zero extend operand a
            operand_a_n = {{riscv::XLEN-5{1'b0}}, issue_instr_i.rs1[4:0]};
        end
        // or is it an immediate (including PC), this is not the case for a store and control flow instructions
        // also make sure operand B is not already used as an FP operand
        if (issue_instr_i.use_imm && (issue_instr_i.fu != STORE) && (issue_instr_i.fu != CTRL_FLOW) && !is_rs2_fpr(issue_instr_i.op)) begin
            operand_b_n = issue_instr_i.result;
        end
    end

    // FU select, assert the correct valid out signal (in the next cycle)
    // This needs to be like this to make verilator happy. I know its ugly.
    always_ff @(posedge clk_i or negedge rst_uarch_ni) begin
      if (!rst_uarch_ni) begin
        alu_valid_q    <= 1'b0;
        lsu_valid_q    <= 1'b0;
        mult_valid_q   <= 1'b0;
        fpu_valid_q    <= 1'b0;
        fpu_fmt_q      <= 2'b0;
        fpu_rm_q       <= 3'b0;
        csr_valid_q    <= 1'b0;
        branch_valid_q <= 1'b0;
      end else begin
        alu_valid_q    <= 1'b0;
        lsu_valid_q    <= 1'b0;
        mult_valid_q   <= 1'b0;
        fpu_valid_q    <= 1'b0;
        fpu_fmt_q      <= 2'b0;
        fpu_rm_q       <= 3'b0;
        csr_valid_q    <= 1'b0;
        branch_valid_q <= 1'b0;
        // Exception pass through:
        // If an exception has occurred simply pass it through
        // we do not want to issue this instruction
        if (!issue_instr_i.ex.valid && issue_instr_valid_i && issue_ack_o) begin
            case (issue_instr_i.fu)
                ALU: begin
                    alu_valid_q    <= 1'b1;
                end
                CTRL_FLOW: begin
                    branch_valid_q <= 1'b1;
                end
                MULT: begin
                    mult_valid_q   <= 1'b1;
                end
                FPU : begin
                    fpu_valid_q    <= 1'b1;
                    fpu_fmt_q      <= orig_instr.rftype.fmt; // fmt bits from instruction
                    fpu_rm_q       <= orig_instr.rftype.rm;  // rm bits from instruction
                end
                FPU_VEC : begin
                    fpu_valid_q    <= 1'b1;
                    fpu_fmt_q      <= orig_instr.rvftype.vfmt;         // vfmt bits from instruction
                    fpu_rm_q       <= {2'b0, orig_instr.rvftype.repl}; // repl bit from instruction
                end
                LOAD, STORE: begin
                    lsu_valid_q    <= 1'b1;
                end
                CSR: begin
                    csr_valid_q    <= 1'b1;
                end
                default:;
            endcase
        end
        // if we got a flush request, de-assert the valid flag, otherwise we will start this
        // functional unit with the wrong inputs
        if (flush_i) begin
            alu_valid_q    <= 1'b0;
            lsu_valid_q    <= 1'b0;
            mult_valid_q   <= 1'b0;
            fpu_valid_q    <= 1'b0;
            csr_valid_q    <= 1'b0;
            branch_valid_q <= 1'b0;
        end
      end
    end

    if (CVXIF_PRESENT) begin
      always_ff @(posedge clk_i or negedge rst_ni) begin
        if (!rst_ni) begin
          cvxif_valid_q  <= 1'b0;
          cvxif_off_instr_q  <= 32'b0;
        end else begin
          cvxif_valid_q  <= 1'b0;
          cvxif_off_instr_q  <= 32'b0;
          if (!issue_instr_i.ex.valid && issue_instr_valid_i && issue_ack_o) begin
              case (issue_instr_i.fu)
                  CVXIF: begin
                      cvxif_valid_q       <= 1'b1;
                      cvxif_off_instr_q   <= orig_instr;
                  end
              default:;
              endcase
          end
          if (flush_i) begin
              cvxif_valid_q  <= 1'b0;
              cvxif_off_instr_q <= 32'b0;
          end
        end
      end
    end

    // We can issue an instruction if we do not detect that any other instruction is writing the same
    // destination register.
    // We also need to check if there is an unresolved branch in the scoreboard.
    always_comb begin : issue_scoreboard
        // default assignment
        issue_ack_o = 1'b0;
        // check that we didn't stall, that the instruction we got is valid
        // and that the functional unit we need is not busy
        if (issue_instr_valid_i) begin
            // check that the corresponding functional unit is not busy
            if (!stall && !fu_busy) begin
                // -----------------------------------------
                // WAW - Write After Write Dependency Check
                // -----------------------------------------
                // no other instruction has the same destination register -> issue the instruction
                if (is_rd_fpr(issue_instr_i.op) ? (rd_clobber_fpr_i[issue_instr_i.rd] == NONE)
                                                : (rd_clobber_gpr_i[issue_instr_i.rd] == NONE)) begin
                    issue_ack_o = 1'b1;
                end
                // or check that the target destination register will be written in this cycle by the
                // commit stage
                for (int unsigned i = 0; i < NR_COMMIT_PORTS; i++)
                    if (is_rd_fpr(issue_instr_i.op) ? (we_fpr_i[i] && waddr_i[i] == issue_instr_i.rd)
                                                    : (we_gpr_i[i] && waddr_i[i] == issue_instr_i.rd)) begin
                        issue_ack_o = 1'b1;
                    end
            end
            // we can also issue the instruction under the following two circumstances:
            // we can do this even if we are stalled or no functional unit is ready (as we don't need one)
            // the decoder needs to make sure that the instruction is marked as valid when it does not
            // need any functional unit or if an exception occurred previous to the execute stage.
            // 1. we already got an exception
            if (issue_instr_i.ex.valid) begin
                issue_ack_o = 1'b1;
            end
            // 2. it is an instruction which does not need any functional unit
            if (issue_instr_i.fu == NONE) begin
                issue_ack_o = 1'b1;
            end
        end
        // after a multiplication was issued we can only issue another multiplication
        // otherwise we will get contentions on the fixed latency bus
        if (mult_valid_q && issue_instr_i.fu != MULT) begin
            issue_ack_o = 1'b0;
        end
    end

    // ----------------------
    // Integer Register File
    // ----------------------
    logic [NR_RGPR_PORTS-1:0][riscv::XLEN-1:0] rdata;
    logic [NR_RGPR_PORTS-1:0][4:0]  raddr_pack;

    // pack signals
    logic [NR_COMMIT_PORTS-1:0][4:0]  waddr_pack;
    logic [NR_COMMIT_PORTS-1:0][riscv::XLEN-1:0] wdata_pack;
    logic [NR_COMMIT_PORTS-1:0]       we_pack;
    assign raddr_pack = NR_RGPR_PORTS == 3 ? {issue_instr_i.result[4:0], issue_instr_i.rs2[4:0], issue_instr_i.rs1[4:0]}
                                           : {issue_instr_i.rs2[4:0], issue_instr_i.rs1[4:0]};
    for (genvar i = 0; i < NR_COMMIT_PORTS; i++) begin : gen_write_back_port
        assign waddr_pack[i] = waddr_i[i];
        assign wdata_pack[i] = wdata_i[i];
        assign we_pack[i]    = we_gpr_i[i];
    end
    if (ariane_pkg::FPGA_EN) begin : gen_fpga_regfile
        ariane_regfile_fpga #(
            .DATA_WIDTH     ( riscv::XLEN     ),
            .NR_READ_PORTS  ( NR_RGPR_PORTS   ),
            .NR_WRITE_PORTS ( NR_COMMIT_PORTS ),
            .ZERO_REG_ZERO  ( 1               )
        ) i_ariane_regfile_fpga (
            .test_en_i ( 1'b0       ),
            .raddr_i   ( raddr_pack ),
            .rdata_o   ( rdata      ),
            .waddr_i   ( waddr_pack ),
            .wdata_i   ( wdata_pack ),
            .we_i      ( we_pack    ),
            .*
        );
    end else begin : gen_asic_regfile
        ariane_regfile #(
            .DATA_WIDTH     ( riscv::XLEN     ),
            .NR_READ_PORTS  ( NR_RGPR_PORTS   ),
            .NR_WRITE_PORTS ( NR_COMMIT_PORTS ),
            .ZERO_REG_ZERO  ( 1               )
        ) i_ariane_regfile (
            .test_en_i ( 1'b0       ),
            .raddr_i   ( raddr_pack ),
            .rdata_o   ( rdata      ),
            .waddr_i   ( waddr_pack ),
            .wdata_i   ( wdata_pack ),
            .we_i      ( we_pack    ),
            .*
        );
    end

    // -----------------------------
    // Floating-Point Register File
    // -----------------------------
    logic [2:0][FLEN-1:0] fprdata;

    // pack signals
    logic [2:0][4:0]  fp_raddr_pack;
    logic [NR_COMMIT_PORTS-1:0][riscv::XLEN-1:0] fp_wdata_pack;

    generate
        if (FP_PRESENT) begin : float_regfile_gen
            assign fp_raddr_pack = {issue_instr_i.result[4:0], issue_instr_i.rs2[4:0], issue_instr_i.rs1[4:0]};
            for (genvar i = 0; i < NR_COMMIT_PORTS; i++) begin : gen_fp_wdata_pack
                assign fp_wdata_pack[i] = {wdata_i[i][FLEN-1:0]};
            end
            if (ariane_pkg::FPGA_EN) begin : gen_fpga_fp_regfile
                ariane_regfile_fpga #(
                    .DATA_WIDTH     ( FLEN            ),
                    .NR_READ_PORTS  ( 3               ),
                    .NR_WRITE_PORTS ( NR_COMMIT_PORTS ),
                    .ZERO_REG_ZERO  ( 0               )
                ) i_ariane_fp_regfile_fpga (
                    .test_en_i ( 1'b0          ),
                    .raddr_i   ( fp_raddr_pack ),
                    .rdata_o   ( fprdata       ),
                    .waddr_i   ( waddr_pack    ),
                    .wdata_i   ( fp_wdata_pack ),
                    .we_i      ( we_fpr_i      ),
                    .*
                );
            end else begin : gen_asic_fp_regfile
                ariane_regfile #(
                    .DATA_WIDTH     ( FLEN            ),
                    .NR_READ_PORTS  ( 3               ),
                    .NR_WRITE_PORTS ( NR_COMMIT_PORTS ),
                    .ZERO_REG_ZERO  ( 0               )
                ) i_ariane_fp_regfile (
                    .test_en_i ( 1'b0          ),
                    .raddr_i   ( fp_raddr_pack ),
                    .rdata_o   ( fprdata       ),
                    .waddr_i   ( waddr_pack    ),
                    .wdata_i   ( fp_wdata_pack ),
                    .we_i      ( we_fpr_i      ),
                    .*
                );
            end
        end else begin : no_fpr_gen
            assign fprdata = '{default: '0};
        end
    endgenerate

    assign operand_a_regfile = is_rs1_fpr(issue_instr_i.op) ? {{riscv::XLEN-FLEN{1'b0}}, fprdata[0]} : rdata[0];
    assign operand_b_regfile = is_rs2_fpr(issue_instr_i.op) ? {{riscv::XLEN-FLEN{1'b0}}, fprdata[1]} : rdata[1];
    assign operand_c_regfile = NR_RGPR_PORTS == 3 ? (is_imm_fpr(issue_instr_i.op) ? {{riscv::XLEN-FLEN{1'b0}}, fprdata[2]} : rdata[2])
                                                  : fprdata[2];

    // ----------------------
    // Registers (ID <-> EX)
    // ----------------------
    always_ff @(posedge clk_i or negedge rst_uarch_ni) begin
        if (!rst_uarch_ni) begin
            operand_a_q           <= '{default: 0};
            operand_b_q           <= '{default: 0};
            imm_q                 <= '0;
            fu_q                  <= NONE;
            operator_q            <= ADD;
            trans_id_q            <= '0;
            tinst_q               <= '0;
            pc_o                  <= '0;
            is_compressed_instr_o <= 1'b0;
            branch_predict_o      <= {cf_t'(0), {riscv::VLEN{1'b0}}};
        end else begin
            operand_a_q           <= operand_a_n;
            operand_b_q           <= operand_b_n;
            imm_q                 <= imm_n;
            fu_q                  <= fu_n;
            operator_q            <= operator_n;
            trans_id_q            <= trans_id_n;
            tinst_q               <= tinst_n;
            pc_o                  <= issue_instr_i.pc;
            is_compressed_instr_o <= issue_instr_i.is_compressed;
            branch_predict_o      <= issue_instr_i.bp;
        end
    end

    //pragma translate_off
    initial begin
        assert (NR_RGPR_PORTS == 2 || (NR_RGPR_PORTS == 3 && CVXIF_PRESENT))
        else $fatal(1, "If CVXIF is enable, ariane regfile can have either 2 or 3 read ports. Else it has 2 read ports.");
    end

    assert property (
        @(posedge clk_i) (branch_valid_q) |-> (!$isunknown(operand_a_q) && !$isunknown(operand_b_q)))
        else $warning ("Got unknown value in one of the operands");

    //pragma translate_on
endmodule

<|MERGE_RESOLUTION|>--- conflicted
+++ resolved
@@ -133,11 +133,8 @@
     assign fpu_rm_o            = fpu_rm_q;
     assign cvxif_valid_o       = CVXIF_PRESENT ? cvxif_valid_q : '0;
     assign cvxif_off_instr_o   = CVXIF_PRESENT ? cvxif_off_instr_q : '0;
-<<<<<<< HEAD
     assign tinst_o             = tinst_q;
-=======
     assign stall_issue_o       = stall;
->>>>>>> 4f06aa62
     // ---------------
     // Issue Stage
     // ---------------
