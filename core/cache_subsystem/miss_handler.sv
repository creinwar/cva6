--- conflicted
+++ resolved
@@ -238,17 +238,10 @@
                 colliding_clean_d = '0;
                 // lowest priority are AMOs, wait until everything else is served before going for the AMOs
                 if (amo_req_i.req && !busy_i) begin
-<<<<<<< HEAD
-                    state_d = FLUSH_REQ_STATUS;
-                    cnt_d = '0;
-                    // remember that flush was started by AMO
-                    serve_amo_d = 1'b1;
-=======
                     // 1. Flush the cache
                     state_d = FLUSH_REQ_STATUS;
                     serve_amo_d = 1'b1;
                     cnt_d = '0;
->>>>>>> 7a3df2a9
                 end
                 // check if we want to flush and can flush e.g.: we are not busy anymore
                 // TODO: Check that the busy flag is indeed needed
@@ -362,12 +355,8 @@
                     data_o.tag   = mshr_q.addr[DCACHE_TAG_WIDTH+DCACHE_INDEX_WIDTH-1:DCACHE_INDEX_WIDTH];
                     data_o.data  = data_miss_fsm;
                     data_o.valid = 1'b1;
-<<<<<<< HEAD
                     data_o.dirty = dirty_miss_fsm;
                     data_o.shared = mshr_q.we ? 1'b0 : shared_miss_fsm;
-=======
-                    data_o.dirty = '0;
->>>>>>> 7a3df2a9
 
                     // is this a write?
                     if (mshr_q.we) begin
@@ -377,13 +366,8 @@
                             if (mshr_q.be[i])
                                 data_o.data[(cl_offset + i*8) +: 8] = mshr_q.wdata[i];
                         end
-<<<<<<< HEAD
-                        // it's immediately dirty if we write
-                        data_o.dirty = 1'b1;
-=======
                         // its immediately dirty if we write
                         data_o.dirty[cl_offset>>3 +: 8] = mshr_q.be;
->>>>>>> 7a3df2a9
                     end
                     // reset MSHR
                     mshr_d.valid = 1'b0;
@@ -453,16 +437,6 @@
                     we_o        = 1'b1;
                     // finished with flushing operation, go back to idle
                     if (cnt_q[DCACHE_INDEX_WIDTH-1:DCACHE_BYTE_OFFSET] == DCACHE_NUM_WORDS-1) begin
-<<<<<<< HEAD
-                        if (serve_amo_q) begin
-                            // if flush was triggered by AMO then continue with request
-                            state_d = AMO_REQ;
-                            serve_amo_d = 1'b0;
-                        end else begin
-                            state_d     = IDLE;
-                            // only acknowledge if the flush wasn't triggered by an atomic
-                            flush_ack_o = 1'b1;
-=======
                         // only acknowledge if the flush wasn't triggered by an atomic
                         flush_ack_o = ~serve_amo_q;
                         //if we are servicing flushing because of an AMO go to serve it
@@ -471,7 +445,6 @@
                             serve_amo_d = 1'b0;
                         end else begin
                             state_d     = IDLE;
->>>>>>> 7a3df2a9
                         end
                     end
                 end
