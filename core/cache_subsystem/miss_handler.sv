--- conflicted
+++ resolved
@@ -414,19 +414,11 @@
                     we_o       = 1'b1;
                     data_o.valid = INVALIDATE_ON_FLUSH ? 1'b0 : 1'b1;
                     // invalidate
-<<<<<<< HEAD
-                    be_o.vldrty = evict_way_q;
-                    // go back to handling the miss or flushing or go to idle, depending on where we came from
-                    state_d = (state_q == WB_CACHELINE_MISS) ? MISS :
-                              (state_q == WB_CACHELINE_FLUSH) ? FLUSH_REQ_STATUS :
-                              IDLE;
-=======
                     for (int unsigned i = 0; i < DCACHE_SET_ASSOC; i++) begin
                       if (evict_way_q[i]) be_o.vldrty[i] = '1;
                     end
                     // go back to handling the miss or flushing, depending on where we came from
                     state_d = (state_q == WB_CACHELINE_MISS) ? MISS : FLUSH_REQ_STATUS;
->>>>>>> a34c7aa3
                 end
             end
 
