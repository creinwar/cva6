--- conflicted
+++ resolved
@@ -437,13 +437,7 @@
                     // go back to handling the miss or flushing, depending on where we came from
                     state_d = (state_q == WB_CACHELINE_MISS) ?
                                 (colliding_clean_q[mshr_q.id] ? REQ_CACHELINE_UNIQUE : REQ_CACHELINE) :
-<<<<<<< HEAD
-                              (state_q == WB_CACHELINE_AMO) ? AMO_REQ : FLUSH_REQ_STATUS;
-=======
-                              (state_q == WB_CACHELINE_FLUSH) ? FLUSH_REQ_STATUS :
-                              (state_q == WB_CACHELINE_AMO) ? WB_CACHELINE_AMO_WAIT_ACK :
-                              IDLE;
->>>>>>> dc4e12d5
+                              (state_q == WB_CACHELINE_AMO) ? WB_CACHELINE_AMO_WAIT_ACK : FLUSH_REQ_STATUS;
                 end
             end
 
