// Copyright 2018 ETH Zurich and University of Bologna.
// Copyright and related rights are licensed under the Solderpad Hardware
// License, Version 0.51 (the "License"); you may not use this file except in
// compliance with the License.  You may obtain a copy of the License at
// http://solderpad.org/licenses/SHL-0.51. Unless required by applicable law
// or agreed to in writing, software, hardware and materials distributed under
// this License is distributed on an "AS IS" BASIS, WITHOUT WARRANTIES OR
// CONDITIONS OF ANY KIND, either express or implied. See the License for the
// specific language governing permissions and limitations under the License.
//
// Author: Florian Zaruba, ETH Zurich
// Date: 12.11.2017
// Description: Handles cache misses.

// --------------
// MISS Handler
// --------------

module miss_handler import ariane_pkg::*; import std_cache_pkg::*; #(
    parameter ariane_cfg_t ArianeCfg      = ArianeDefaultConfig, // contains cacheable regions
    parameter int unsigned NR_PORTS       = 3,
    parameter int unsigned AXI_ADDR_WIDTH = 0,
    parameter int unsigned AXI_DATA_WIDTH = 0,
    parameter int unsigned AXI_ID_WIDTH   = 0,
    parameter type axi_req_t = ariane_axi::req_t,
    parameter type axi_rsp_t = ariane_axi::resp_t
)(
    input  logic                                        clk_i,
    input  logic                                        rst_ni,
    output logic                                        busy_o,       // miss handler or axi is busy
    input  logic                                        flush_i,      // flush request
    output logic                                        flush_ack_o,  // acknowledge successful flush
    output logic                                        miss_o,
    output logic [1:0]                                  miss_id_o,
    input  logic                                        busy_i,       // dcache is busy with something
    input  logic                                        init_ni,      // do not init after reset
    output logic                                        flushing_o,
    output logic                                        serving_amo_o,
    output logic [63:0]                                 serving_amo_addr_o,
    output logic                                        updating_cache_o,
    // Bypass or miss
    input  logic [NR_PORTS-1:0][$bits(miss_req_t)-1:0]  miss_req_i,
    // Bypass handling
    output logic [NR_PORTS-1:0]                         bypass_gnt_o,
    output logic [NR_PORTS-1:0]                         bypass_valid_o,
    output logic [NR_PORTS-1:0][63:0]                   bypass_data_o,

    // AXI port
    output axi_req_t                                    axi_bypass_o,
    input  axi_rsp_t                                    axi_bypass_i,

    // Miss handling (~> cacheline refill)
    output logic [NR_PORTS-1:0]                         miss_gnt_o,
    output logic [NR_PORTS-1:0]                         active_serving_o,

    output logic [63:0]                                 critical_word_o,
    output logic                                        critical_word_valid_o,
    output axi_req_t                                    axi_data_o,
    input  axi_rsp_t                                    axi_data_i,

    // to/from snoop ctrl
    input  logic                                        snoop_invalidate_i,
    input  logic [63:0]                                 snoop_invalidate_addr_i,
    output logic [DCACHE_SET_ASSOC-1:0]                 invalidate_req_o,
    output logic [DCACHE_INDEX_WIDTH-1:0]               invalidate_addr_o,

    input  logic [NR_PORTS-1:0][55:0]                   mshr_addr_i,
    output logic [NR_PORTS-1:0]                         mshr_addr_matches_o,
    output logic [NR_PORTS-1:0]                         mshr_index_matches_o,
    // AMO
    input  amo_req_t                                    amo_req_i,
    output amo_resp_t                                   amo_resp_o,
    // Port to SRAMs, for refill and eviction
    output logic  [DCACHE_SET_ASSOC-1:0]                req_o,
    output logic  [DCACHE_INDEX_WIDTH-1:0]              addr_o, // address into cache array
    output cache_line_t                                 data_o,
    output cl_be_t                                      be_o,
    input  cache_line_t [DCACHE_SET_ASSOC-1:0]          data_i,
    output logic                                        we_o
);

    // Bypass ports are the MSHR ports + AMO port
    parameter NR_BYPASS_PORTS = NR_PORTS + 1;

    // FSM states
    enum logic [4:0] {
        IDLE,               // 0
        FLUSHING,           // 1
        FLUSH,              // 2
        WB_CACHELINE_FLUSH, // 3
        FLUSH_REQ_STATUS,   // 4
        WB_CACHELINE_MISS,  // 5
        WAIT_GNT_SRAM,      // 6
        MISS,               // 7
        REQ_CACHELINE,      // 8
        MISS_REPL,          // 9
        SAVE_CACHELINE,     // A
        INIT,               // B
        AMO_WB_REQ,         // C
        AMO_WB,             // D
        AMO_REQ,            // E
        WB_CACHELINE_AMO,   // F
        AMO_WAIT_RESP,      // 10
        SEND_CLEAN,         // 11
        REQ_CACHELINE_UNIQUE // 12
    } state_d, state_q;

    // Registers
    mshr_t                                  mshr_d, mshr_q;
    logic [DCACHE_INDEX_WIDTH-1:0]          cnt_d, cnt_q;
    logic [DCACHE_SET_ASSOC-1:0]            evict_way_d, evict_way_q;

    logic [NR_PORTS-1:0]                    colliding_clean_d, colliding_clean_q;

    // cache line to evict
    cache_line_t                            evict_cl_d, evict_cl_q;

    logic serve_amo_d, serve_amo_q;
    // Request from one FSM
    logic [NR_PORTS-1:0]                    miss_req_valid;
    logic [NR_PORTS-1:0]                    miss_req_bypass;
    logic [NR_PORTS-1:0][63:0]              miss_req_addr;
    logic [NR_PORTS-1:0][63:0]              miss_req_wdata;
    logic [NR_PORTS-1:0]                    miss_req_we;
    logic [NR_PORTS-1:0][7:0]               miss_req_be;
    logic [NR_PORTS-1:0][1:0]               miss_req_size;
    logic [NR_PORTS-1:0]                    miss_req_make_unique;

    // Bypass AMO port
    bypass_req_t amo_bypass_req;
    bypass_rsp_t amo_bypass_rsp;

    // Bypass ports <-> Arbiter
    bypass_req_t [NR_BYPASS_PORTS-1:0] bypass_ports_req;
    bypass_rsp_t [NR_BYPASS_PORTS-1:0] bypass_ports_rsp;

    // Arbiter <-> Bypass AXI adapter
    bypass_req_t bypass_adapter_req;
    bypass_rsp_t bypass_adapter_rsp;
//    ariane_ace::ace_req_t              bypass_adapter_req_type;

    // Cache Line Refill <-> AXI
    logic                                    req_fsm_miss_valid;
    logic [63:0]                             req_fsm_miss_addr;
    logic [DCACHE_LINE_WIDTH-1:0]            req_fsm_miss_wdata;
    logic                                    req_fsm_miss_we;
    logic [(DCACHE_LINE_WIDTH/8)-1:0]        req_fsm_miss_be;
    ariane_axi::ad_req_t                     req_fsm_miss_req;
    logic [1:0]                              req_fsm_miss_size;
    ariane_ace::ace_req_t                    req_fsm_miss_type;

    logic                                    gnt_miss_fsm;
    logic                                    valid_miss_fsm;
    logic [(DCACHE_LINE_WIDTH/64)-1:0][63:0] data_miss_fsm;

    logic                                    shared_miss_fsm;
    logic                                    dirty_miss_fsm;

    // Cache Management <-> LFSR
    logic                                  lfsr_enable;
    logic [DCACHE_SET_ASSOC-1:0]           lfsr_oh;
    logic [$clog2(DCACHE_SET_ASSOC-1)-1:0] lfsr_bin;
    // AMOs
    ariane_pkg::amo_t amo_op;
    logic [63:0]      amo_operand_b;

    logic [DCACHE_SET_ASSOC-1:0] matching_way, matching_dirty_way;

    // Busy signals
    logic bypass_axi_busy, miss_axi_busy;
    assign busy_o = bypass_axi_busy | miss_axi_busy | (state_q != IDLE);

    struct packed {
        logic [63:3] address;
        logic        valid;
    } reservation_d, reservation_q;

    assign serving_amo_o = serve_amo_q;
    assign serving_amo_addr_o = amo_req_i.operand_a;

    // inform snoop controller when invalidating a cache line
    assign invalidate_addr_o = addr_o;
    assign invalidate_req_o  = (req_o[0] && we_o && !data_o.valid) ? (be_o.vldrty) : '0;

    // ------------------------------
    // Cache Management
    // ------------------------------
    always_comb begin : cache_management
        automatic logic [DCACHE_SET_ASSOC-1:0] evict_way, valid_way;

        for (int unsigned i = 0; i < DCACHE_SET_ASSOC; i++) begin
            evict_way[i] = data_i[i].valid & (|data_i[i].dirty);
            valid_way[i] = data_i[i].valid;
            matching_way[i] = data_i[i].valid & (data_i[i].tag == mshr_q.addr[DCACHE_TAG_WIDTH+DCACHE_INDEX_WIDTH-1:DCACHE_INDEX_WIDTH]);
            matching_dirty_way[i] = data_i[i].valid & (|data_i[i].dirty) & (data_i[i].tag == mshr_q.addr[DCACHE_TAG_WIDTH+DCACHE_INDEX_WIDTH-1:DCACHE_INDEX_WIDTH]);
        end
        // ----------------------
        // Default Assignments
        // ----------------------
        // memory array
        req_o  = '0;
        addr_o = '0;
        data_o = '0;
        be_o   = '0;
        we_o   = '0;
        // Cache controller
        miss_gnt_o = '0;
        active_serving_o = '0;
        flushing_o = 1'b0;
        updating_cache_o = 1'b0;
        // LFSR replacement unit
        lfsr_enable = 1'b0;
        // to AXI refill
        req_fsm_miss_valid  = 1'b0;
        req_fsm_miss_addr   = '0;
        req_fsm_miss_wdata  = '0;
        req_fsm_miss_we     = 1'b0;
        req_fsm_miss_be     = '0;
        req_fsm_miss_req    = ariane_axi::CACHE_LINE_REQ;
        req_fsm_miss_size   = 2'b11;
        req_fsm_miss_type   = ariane_ace::READ_SHARED;
        // to AXI bypass
        amo_bypass_req.req     = 1'b0;
        amo_bypass_req.reqtype = ariane_axi::SINGLE_REQ;
        amo_bypass_req.amo     = ariane_pkg::AMO_NONE;
        amo_bypass_req.addr    = '0;
        amo_bypass_req.we      = 1'b0;
        amo_bypass_req.wdata   = '0;
        amo_bypass_req.be      = '0;
        amo_bypass_req.size    = 2'b11;
        amo_bypass_req.id      = '0; // set below
        // core
        flush_ack_o         = 1'b0;
        miss_o              = 1'b0; // to performance counter
        miss_id_o           = mshr_q.id;  // to performance counter
        serve_amo_d         = serve_amo_q;
        // --------------------------------
        // Flush and Miss operation
        // --------------------------------
        state_d      = state_q;
        cnt_d        = cnt_q;
        evict_way_d  = evict_way_q;
        evict_cl_d   = evict_cl_q;
        mshr_d       = mshr_q;
        colliding_clean_d = colliding_clean_q;
        // communicate to the requester which unit we are currently serving
        active_serving_o[mshr_q.id] = mshr_q.valid;
        // AMOs
        amo_resp_o.ack = 1'b0;
        amo_resp_o.result = '0;
        amo_operand_b = '0;

        // Detect if a MAKE_UNIQUE request collides with an invalidation from snoop
        for (int unsigned i = 0; i < NR_PORTS; i++) begin
            if (snoop_invalidate_i && miss_req_valid[i] && miss_req_make_unique[i] && !colliding_clean_q[i]) begin
                colliding_clean_d[i] = (snoop_invalidate_addr_i[DCACHE_TAG_WIDTH+DCACHE_INDEX_WIDTH-1:DCACHE_BYTE_OFFSET] ==
                                        miss_req_addr[i][DCACHE_TAG_WIDTH+DCACHE_INDEX_WIDTH-1:DCACHE_BYTE_OFFSET]);
            end
        end

        case (state_q)

            IDLE: begin
                // lowest priority are AMOs, wait until everything else is served before going for the AMOs
                if (amo_req_i.req && !busy_i) begin
<<<<<<< HEAD
                    // 1. Flush the cache
                    state_d = FLUSH_REQ_STATUS;
=======
                    state_d = AMO_WB_REQ;
                    cnt_d = '0;
                    // remember that flush was started by AMO
>>>>>>> d931b05e
                    serve_amo_d = 1'b1;
                    cnt_d = '0;
                end
                // check if we want to flush and can flush e.g.: we are not busy anymore
                // TODO: Check that the busy flag is indeed needed
                if (flush_i && !busy_i) begin
                    state_d = FLUSH_REQ_STATUS;
                    cnt_d = '0;
                end

                // check if one of the state machines missed
                for (int unsigned i = 0; i < NR_PORTS; i++) begin
                    // check if we have to generate a CleanUnique transaction
                    if (miss_req_valid[i] && miss_req_make_unique[i]) begin
                        state_d = SEND_CLEAN;
                        // we are taking another request so don't take the AMO
                        serve_amo_d  = 1'b0;
                        // save to MSHR
                        mshr_d.valid = 1'b1;
                        mshr_d.we    = '0;
                        mshr_d.id    = i;
                        mshr_d.addr  = miss_req_addr[i][DCACHE_TAG_WIDTH+DCACHE_INDEX_WIDTH-1:0];
                        mshr_d.wdata = '0;
                        mshr_d.be    = '0;
                        break;
                    end
                    // here comes the refill portion of code
                    if (miss_req_valid[i] && !miss_req_bypass[i] && !miss_req_make_unique[i]) begin
                        state_d      = MISS;
                        // we are taking another request so don't take the AMO
                        serve_amo_d  = 1'b0;
                        // save to MSHR
                        mshr_d.valid = 1'b1;
                        mshr_d.we    = miss_req_we[i];
                        mshr_d.id    = i;
                        mshr_d.addr  = miss_req_addr[i][DCACHE_TAG_WIDTH+DCACHE_INDEX_WIDTH-1:0];
                        mshr_d.wdata = miss_req_wdata[i];
                        mshr_d.be    = miss_req_be[i];
                        break;
                    end
                end
            end

            //  ~> we missed on the cache
            MISS: begin
                // 1. Check if there is an empty cache-line
                // 2. If not -> evict one
                req_o = '1;
                addr_o = mshr_q.addr[DCACHE_INDEX_WIDTH-1:0];
                state_d = MISS_REPL;
                miss_o = 1'b1;
            end

            // ~> second miss cycle
            MISS_REPL: begin
                // if all are valid we need to evict one, pseudo random from LFSR
                if (&valid_way) begin
                    lfsr_enable = 1'b1;
                    evict_way_d = lfsr_oh;
                    // do we need to write back the cache line?
                    if (|data_i[lfsr_bin].dirty) begin
                        state_d = WB_CACHELINE_MISS;
                        evict_cl_d.tag = data_i[lfsr_bin].tag;
                        evict_cl_d.data = data_i[lfsr_bin].data;
                        evict_cl_d.dirty = data_i[lfsr_bin].dirty;
                        cnt_d = mshr_q.addr[DCACHE_INDEX_WIDTH-1:0];
                    // no - we can request a cache line now
                    end else begin
                        state_d = colliding_clean_q[mshr_q.id] ? REQ_CACHELINE_UNIQUE : REQ_CACHELINE;
                    end
                // we have at least one free way
                end else begin
                    // get victim cache-line by looking for the first non-valid bit
                    evict_way_d = get_victim_cl(~valid_way);
                    state_d = colliding_clean_q[mshr_q.id] ? REQ_CACHELINE_UNIQUE : REQ_CACHELINE;
                end
            end

            // ~> we can just load the cache-line, the way is stored in evict_way_q
            REQ_CACHELINE, REQ_CACHELINE_UNIQUE : begin
                req_fsm_miss_valid  = 1'b1;
                req_fsm_miss_addr   = mshr_q.addr;
                if (state_q == REQ_CACHELINE_UNIQUE) begin
                    // start a ReadUnique request, the requested adress was cleared by snoop
                    req_fsm_miss_type = ariane_ace::READ_UNIQUE;
                end else begin
                    case ({mshr_q.we, is_inside_shareable_regions(ArianeCfg, mshr_q.addr)})
                        2'b00: req_fsm_miss_type = ariane_ace::READ_NO_SNOOP;
                        2'b01: req_fsm_miss_type = ariane_ace::READ_SHARED;
                        2'b10: req_fsm_miss_type = ariane_ace::READ_NO_SNOOP;
                        2'b11: req_fsm_miss_type = ariane_ace::READ_UNIQUE;
                    endcase
                end
                if (gnt_miss_fsm) begin
                    state_d = SAVE_CACHELINE;
                    miss_gnt_o[mshr_q.id] = 1'b1;
                    if (state_q == REQ_CACHELINE_UNIQUE) begin
                        // we have now handled the colliding invalidation
                        colliding_clean_d[mshr_q.id] = 1'b0;
                    end
                end
            end

            // ~> replace the cacheline
            SAVE_CACHELINE: begin
                // calculate cacheline offset
                automatic logic [$clog2(DCACHE_LINE_WIDTH)-1:0] cl_offset;
                cl_offset = mshr_q.addr[DCACHE_BYTE_OFFSET-1:3] << 6;
                // we've got a valid response from refill unit
                if (valid_miss_fsm) begin
                    updating_cache_o = 1'b1;

                    addr_o       = mshr_q.addr[DCACHE_INDEX_WIDTH-1:0];
                    req_o        = evict_way_q;
                    we_o         = 1'b1;
                    be_o.tag     = '1;
                    be_o.data    = '1;
                    for (int unsigned i = 0; i < DCACHE_SET_ASSOC; i++) begin
                      if (evict_way_q[i]) be_o.vldrty[i] = '1;
                    end
                    data_o.tag   = mshr_q.addr[DCACHE_TAG_WIDTH+DCACHE_INDEX_WIDTH-1:DCACHE_INDEX_WIDTH];
                    data_o.data  = data_miss_fsm;
                    data_o.valid = 1'b1;
                    data_o.dirty = dirty_miss_fsm ? '1 : '0; // it's unknown which byte caused the dirty flag in RRESP, set all bytes to dirty here
                    data_o.shared = mshr_q.we ? 1'b0 : shared_miss_fsm;

                    // is this a write?
                    if (mshr_q.we) begin
                        // Yes, so safe the updated data now
                        for (int i = 0; i < 8; i++) begin
                            // check if we really want to write the corresponding byte
                            if (mshr_q.be[i])
                                data_o.data[(cl_offset + i*8) +: 8] = mshr_q.wdata[i];
                        end
                        // its immediately dirty if we write
                        data_o.dirty[cl_offset>>3 +: 8] = mshr_q.be;
                    end
                    // reset MSHR
                    mshr_d.valid = 1'b0;
                    // go back to idle
                    state_d = IDLE;
                end
            end

            // ------------------------------
            // Write Back Operation
            // ------------------------------
            // ~> evict a cache line from way saved in evict_way_q
            WB_CACHELINE_FLUSH, WB_CACHELINE_MISS, WB_CACHELINE_AMO: begin

                req_fsm_miss_valid  = 1'b1;
                req_fsm_miss_addr   = {evict_cl_q.tag, cnt_q[DCACHE_INDEX_WIDTH-1:DCACHE_BYTE_OFFSET], {{DCACHE_BYTE_OFFSET}{1'b0}}};
                req_fsm_miss_be     = evict_cl_q.dirty;
                req_fsm_miss_we     = 1'b1;
                req_fsm_miss_wdata  = evict_cl_q.data;
                req_fsm_miss_type   = ariane_ace::WRITEBACK;
                flushing_o          = state_q == WB_CACHELINE_FLUSH;

                // we've got a grant --> this is timing critical, think about it
                if (gnt_miss_fsm) begin
                    // write status array
                    addr_o     = cnt_q;
                    req_o      = 1'b1;
                    we_o       = 1'b1;
                    data_o.valid = INVALIDATE_ON_FLUSH ? 1'b0 : 1'b1;
                    // invalidate
<<<<<<< HEAD
                    for (int unsigned i = 0; i < DCACHE_SET_ASSOC; i++) begin
                      if (evict_way_q[i]) be_o.vldrty[i] = '1;
                    end
                    // go back to handling the miss or flushing, depending on where we came from
                    state_d = (state_q == WB_CACHELINE_MISS) ? MISS : FLUSH_REQ_STATUS;
=======
                    be_o.vldrty = evict_way_q;
                    // go back to handling the miss or flushing or go to idle, depending on where we came from
                    state_d = (state_q == WB_CACHELINE_MISS) ?
                                (colliding_clean_q[mshr_q.id] ? REQ_CACHELINE_UNIQUE : REQ_CACHELINE) :
                              (state_q == WB_CACHELINE_FLUSH) ? FLUSH_REQ_STATUS :
                              (state_q == WB_CACHELINE_AMO) ? AMO_REQ :
                              IDLE;
>>>>>>> d931b05e
                end
            end

            // ------------------------------
            // Flushing & Initialization
            // ------------------------------
            // ~> make another request to check the same cache-line if there are still some valid entries
            FLUSH_REQ_STATUS: begin
                req_o   = '1;
                addr_o  = cnt_q;
                flushing_o = 1'b1;
                state_d = FLUSHING;
            end

            FLUSHING: begin
                flushing_o = 1'b1;
                // this has priority
                // at least one of the cache lines is dirty
                if (|evict_way) begin
                    // evict cache line, look for the first cache-line which is dirty
                    evict_way_d = get_victim_cl(evict_way);
                    evict_cl_d  = data_i[one_hot_to_bin(evict_way)];
                    state_d     = WB_CACHELINE_FLUSH;
                // not dirty ~> increment and continue
                end else begin
                    // increment and re-request
                    cnt_d       = cnt_q + (1'b1 << DCACHE_BYTE_OFFSET);
                    state_d     = FLUSH_REQ_STATUS;
                    addr_o      = cnt_q;
                    req_o       = 1'b1;
                    be_o.vldrty = INVALIDATE_ON_FLUSH ? '1 : '0;
                    we_o        = 1'b1;
                    // finished with flushing operation, go back to idle
                    if (cnt_q[DCACHE_INDEX_WIDTH-1:DCACHE_BYTE_OFFSET] == DCACHE_NUM_WORDS-1) begin
                        // only acknowledge if the flush wasn't triggered by an atomic
                        flush_ack_o = ~serve_amo_q;
                        //if we are servicing flushing because of an AMO go to serve it
                        if (serve_amo_q) begin
                           state_d = AMO_REQ;
                            serve_amo_d = 1'b0;
                        end else begin
                            state_d     = IDLE;
                        end
                    end
                end
            end

            // ~> only called after reset
            INIT: begin
                // initialize status array
                addr_o = cnt_q;
                req_o  = 1'b1;
                we_o   = 1'b1;
                // only write the dirty array
                be_o.vldrty = '1;
                cnt_d       = cnt_q + (1'b1 << DCACHE_BYTE_OFFSET);
                // finished initialization
                if (cnt_q[DCACHE_INDEX_WIDTH-1:DCACHE_BYTE_OFFSET] == DCACHE_NUM_WORDS-1 || init_ni)
                    state_d = IDLE;
            end

            // ----------------------
            // Send CleanUnique
            // ----------------------
            SEND_CLEAN: begin
              req_fsm_miss_valid  = 1'b1;
              req_fsm_miss_addr   = mshr_q.addr;
              req_fsm_miss_type   = ariane_ace::CLEAN_UNIQUE;

              if (valid_miss_fsm) begin
                // if the cacheline has just been invalidated, request it again
                if (colliding_clean_q[mshr_q.id]) begin
                  state_d = MISS;
                end
                else begin
                  state_d = IDLE;
                  mshr_d.valid = 1'b0;
                  miss_gnt_o[mshr_q.id] = 1'b1;
                end
              end
            end

            // ----------------------
            // AMOs
            // ----------------------
            AMO_WB_REQ: begin
                req_o   = '1;
                addr_o  = amo_req_i.operand_a;
                state_d = AMO_WB;
            end

            AMO_WB: begin
                state_d = AMO_REQ;
                for (int unsigned i = 0; i < DCACHE_SET_ASSOC; i++) begin
                    // match dirty line ~> evict
                    if (data_i[i].valid & data_i[i].dirty & (data_i[i].tag == amo_req_i.operand_a[DCACHE_TAG_WIDTH+DCACHE_INDEX_WIDTH-1:DCACHE_INDEX_WIDTH])) begin
                        evict_way_d = 1'b1 << i;
                        evict_cl_d  = data_i[i];
                        cnt_d       = amo_req_i.operand_a[DCACHE_INDEX_WIDTH-1:0];
                        state_d     = WB_CACHELINE_AMO;
                        break;
                    end
                    // match line ~> invalidate
                    else if (data_i[i].valid & (data_i[i].tag == amo_req_i.operand_a[DCACHE_TAG_WIDTH+DCACHE_INDEX_WIDTH-1:DCACHE_INDEX_WIDTH])) begin
                        req_o       = 1'b1;
                        addr_o  = amo_req_i.operand_a;
                        be_o.vldrty = 1'b1 << i;
                        we_o        = 1'b1;
                        break;
                    end
                end
            end
            // ~> we are here because we need to do the AMO, the cache is clean at this point
            AMO_REQ: begin
                serve_amo_d = 1'b0;
                amo_bypass_req.req     = 1'b1;
                amo_bypass_req.reqtype = ariane_axi::SINGLE_REQ;
                amo_bypass_req.amo     = amo_req_i.amo_op;
                // address is in operand a
                amo_bypass_req.addr = amo_req_i.operand_a;
                if (amo_req_i.amo_op != AMO_LR) begin
                    amo_bypass_req.we = 1'b1;
                end
                amo_bypass_req.size  = amo_req_i.size;
                // AXI implements CLR op instead of AND, negate operand
                if (amo_req_i.amo_op == AMO_AND) begin
                    amo_operand_b = ~amo_req_i.operand_b;
                end else begin
                    amo_operand_b = amo_req_i.operand_b;
                end
                // align data and byte-enable to correct byte lanes
                amo_bypass_req.wdata = amo_operand_b;
                if (amo_req_i.size == 2'b11) begin
                    // 64b transfer
                    amo_bypass_req.be = 8'b11111111;
                end else begin
                    // 32b transfer
                    if (amo_req_i.operand_a[2:0] == '0) begin
                        // 64b aligned -> activate lower 4 byte lanes
                        amo_bypass_req.be = 8'b00001111;
                    end else begin
                        // 64b unaligned -> activate upper 4 byte lanes
                        amo_bypass_req.be = 8'b11110000;
                        amo_bypass_req.wdata = amo_operand_b[31:0] << 32;
                    end
                end

                // when request is accepted, wait for response
                if (amo_bypass_rsp.gnt) begin
                    if (amo_bypass_rsp.valid) begin
                        state_d = IDLE;
                        amo_resp_o.ack = 1'b1;
                        amo_resp_o.result = amo_bypass_rsp.rdata;
                    end else begin
                        state_d = AMO_WAIT_RESP;
                    end
                end
            end
            AMO_WAIT_RESP: begin
                if (amo_bypass_rsp.valid) begin
                    state_d = IDLE;
                    amo_resp_o.ack = 1'b1;
                    // Request is assumed to be still valid (ack not granted yet)
                    if (amo_req_i.size == 2'b10) begin
                        // 32b request
                        logic [31:0] halfword;
                        if (amo_req_i.operand_a[2:0] == '0) begin
                            // 64b aligned -> activate lower 4 byte lanes
                            halfword = amo_bypass_rsp.rdata[31:0];
                        end else begin
                            // 64b unaligned -> activate upper 4 byte lanes
                            halfword = amo_bypass_rsp.rdata[63:32];
                        end
                        // Sign-extend 32b requests as per RISC-V spec
                        amo_resp_o.result = {{32{halfword[31]}}, halfword};
                    end else begin
                        // 64b request
                        amo_resp_o.result = amo_bypass_rsp.rdata;
                    end
                end
            end
        endcase
    end

    // check MSHR for aliasing
    always_comb begin

        mshr_addr_matches_o  = 'b0;
        mshr_index_matches_o = 'b0;

        for (int i = 0; i < NR_PORTS; i++) begin
            // check mshr for potential matching of other units, exclude the unit currently being served
            if (mshr_q.valid && mshr_addr_i[i][55:DCACHE_BYTE_OFFSET] == mshr_q.addr[55:DCACHE_BYTE_OFFSET]) begin
                mshr_addr_matches_o[i] = 1'b1;
            end

            // same as previous, but checking only the index
            if (mshr_q.valid && mshr_addr_i[i][DCACHE_INDEX_WIDTH-1:DCACHE_BYTE_OFFSET] == mshr_q.addr[DCACHE_INDEX_WIDTH-1:DCACHE_BYTE_OFFSET]) begin
                mshr_index_matches_o[i] = 1'b1;
            end
        end
    end
    // --------------------
    // Sequential Process
    // --------------------
    always_ff @(posedge clk_i or negedge rst_ni) begin
        if (~rst_ni) begin
            mshr_q        <= '0;
            state_q       <= INIT;
            cnt_q         <= '0;
            evict_way_q   <= '0;
            evict_cl_q    <= '0;
            serve_amo_q   <= 1'b0;
            colliding_clean_q <= '0;
        end else begin
            mshr_q        <= mshr_d;
            state_q       <= state_d;
            cnt_q         <= cnt_d;
            evict_way_q   <= evict_way_d;
            evict_cl_q    <= evict_cl_d;
            serve_amo_q   <= serve_amo_d;
            colliding_clean_q <= colliding_clean_d;
        end
    end

    //pragma translate_off
    `ifndef VERILATOR
    // assert that cache only hits on one way
    assert property (
      @(posedge clk_i) $onehot0(evict_way_q)) else $warning("Evict-way should be one-hot encoded");
    `endif
    //pragma translate_on

    // ----------------------
    // Pack bypass ports
    // ----------------------
    always_comb begin
        logic [$clog2(NR_BYPASS_PORTS)-1:0] id;

        // Pack MHSR ports first
        for (id = 0; id < NR_PORTS; id++) begin
            bypass_ports_req[id].req     = miss_req_valid[id] & miss_req_bypass[id];
            bypass_ports_req[id].reqtype = ariane_axi::SINGLE_REQ;
            bypass_ports_req[id].amo     = AMO_NONE;
            bypass_ports_req[id].id      = 4'b1000 + id;
            bypass_ports_req[id].addr    = miss_req_addr[id];
            bypass_ports_req[id].wdata   = miss_req_wdata[id];
            bypass_ports_req[id].we      = miss_req_we[id];
            bypass_ports_req[id].be      = miss_req_be[id];
            bypass_ports_req[id].size    = miss_req_size[id];

            if (miss_req_we[id]) begin
              if (is_inside_shareable_regions(ArianeCfg, miss_req_addr[id])) begin
                bypass_ports_req[id].acetype = ariane_ace::WRITE_UNIQUE;
              end else begin
                bypass_ports_req[id].acetype = ariane_ace::WRITE_NO_SNOOP;
              end
            end else begin
              if (is_inside_shareable_regions(ArianeCfg, miss_req_addr[id])) begin
                bypass_ports_req[id].acetype = ariane_ace::READ_ONCE;
              end else begin
                bypass_ports_req[id].acetype = ariane_ace::READ_NO_SNOOP;
              end
            end

            bypass_gnt_o[id]   = bypass_ports_rsp[id].gnt;
            bypass_valid_o[id] = bypass_ports_rsp[id].valid;
            bypass_data_o[id]  = bypass_ports_rsp[id].rdata;
        end

        // AMO port has lowest priority
        bypass_ports_req[id]    = amo_bypass_req;
        bypass_ports_req[id].id = 4'b1000 + id;
        if (amo_bypass_req.we) begin
          if (is_inside_shareable_regions(ArianeCfg, amo_bypass_req.addr)) begin
            bypass_ports_req[id].acetype = ariane_ace::WRITE_UNIQUE;
          end else begin
            bypass_ports_req[id].acetype = ariane_ace::WRITE_NO_SNOOP;
          end
        end else begin
          if (is_inside_shareable_regions(ArianeCfg, amo_bypass_req.addr)) begin
            bypass_ports_req[id].acetype = ariane_ace::READ_ONCE;
          end else begin
            bypass_ports_req[id].acetype = ariane_ace::READ_NO_SNOOP;
          end
        end

        amo_bypass_rsp = bypass_ports_rsp[id];
    end

    // ----------------------
    // Arbitrate bypass ports
    // ----------------------
    axi_adapter_arbiter #(
        .NR_PORTS(NR_BYPASS_PORTS),
        .req_t   (bypass_req_t),
        .rsp_t   (bypass_rsp_t)
    ) i_bypass_arbiter (
        .clk_i (clk_i),
        .rst_ni(rst_ni),
        // Master Side
        .req_i (bypass_ports_req),
        .rsp_o (bypass_ports_rsp),
        // Slave Side
        .req_o (bypass_adapter_req),
        .rsp_i (bypass_adapter_rsp)
    );

    // ----------------------
    // Bypass AXI Interface
    // ----------------------
    // Cast bypass_adapter_req.addr to axi_adapter port size
    logic [riscv::XLEN-1:0] bypass_addr;
    assign bypass_addr = bypass_adapter_req.addr;

    axi_adapter #(
        .DATA_WIDTH            ( 64                 ),
        .CACHELINE_BYTE_OFFSET ( DCACHE_BYTE_OFFSET ),
        .AXI_ADDR_WIDTH        ( AXI_ADDR_WIDTH     ),
        .AXI_DATA_WIDTH        ( AXI_DATA_WIDTH     ),
        .AXI_ID_WIDTH          ( AXI_ID_WIDTH       ),
        .axi_req_t             ( axi_req_t          ),
        .axi_rsp_t             ( axi_rsp_t          )
    ) i_bypass_axi_adapter (
        .clk_i                (clk_i),
        .rst_ni               (rst_ni),
        .busy_o               (bypass_axi_busy),
        .req_i                (bypass_adapter_req.req),
        .type_i               (bypass_adapter_req.reqtype),
        .trans_type_i         (bypass_adapter_req.acetype),
        .amo_i                (bypass_adapter_req.amo),
        .id_i                 (({{AXI_ID_WIDTH-4{1'b0}}, bypass_adapter_req.id})),
        .addr_i               (bypass_addr),
        .wdata_i              (bypass_adapter_req.wdata),
        .we_i                 (bypass_adapter_req.we),
        .be_i                 (bypass_adapter_req.be),
        .size_i               (bypass_adapter_req.size),
        .gnt_o                (bypass_adapter_rsp.gnt),
        .valid_o              (bypass_adapter_rsp.valid),
        .rdata_o              (bypass_adapter_rsp.rdata),
        .dirty_o              (),
        .shared_o             (),
        .id_o                 (), // not used, single outstanding request in arbiter
        .critical_word_o      (), // not used for single requests
        .critical_word_valid_o(), // not used for single requests
        .axi_req_o            (axi_bypass_o),
        .axi_resp_i           (axi_bypass_i)
    );

    // ----------------------
    // Cache Line AXI Refill
    // ----------------------
    // Cast req_fsm_miss_addr to axi_adapter port size
    logic [riscv::XLEN-1:0] miss_addr;
    assign miss_addr = req_fsm_miss_addr;

    axi_adapter  #(
        .DATA_WIDTH            ( DCACHE_LINE_WIDTH  ),
        .CACHELINE_BYTE_OFFSET ( DCACHE_BYTE_OFFSET ),
        .AXI_ADDR_WIDTH        ( AXI_ADDR_WIDTH     ),
        .AXI_DATA_WIDTH        ( AXI_DATA_WIDTH     ),
        .AXI_ID_WIDTH          ( AXI_ID_WIDTH       ),
        .axi_req_t             ( axi_req_t          ),
        .axi_rsp_t             ( axi_rsp_t          )
    ) i_miss_axi_adapter (
        .clk_i,
        .rst_ni,
        .busy_o              ( miss_axi_busy      ),
        .req_i               ( req_fsm_miss_valid ),
        .type_i              ( req_fsm_miss_req   ),
        .trans_type_i        ( req_fsm_miss_type  ),
        .amo_i               ( AMO_NONE           ),
        .gnt_o               ( gnt_miss_fsm       ),
        .addr_i              ( miss_addr          ),
        .we_i                ( req_fsm_miss_we    ),
        .wdata_i             ( req_fsm_miss_wdata ),
        .be_i                ( req_fsm_miss_be    ),
        .size_i              ( req_fsm_miss_size  ),
        .id_i                ( {{AXI_ID_WIDTH-4{1'b0}}, 4'b1100} ),
        .valid_o             ( valid_miss_fsm     ),
        .rdata_o             ( data_miss_fsm      ),
        .dirty_o             ( dirty_miss_fsm     ),
        .shared_o            ( shared_miss_fsm    ),
        .id_o                (                    ),
        .critical_word_o     ( critical_word_o    ),
        .critical_word_valid_o (critical_word_valid_o),
        .axi_req_o           ( axi_data_o         ),
        .axi_resp_i          ( axi_data_i         )
    );

    // -----------------
    // Replacement LFSR
    // -----------------
    lfsr_8bit #(.WIDTH (DCACHE_SET_ASSOC)) i_lfsr (
        .en_i           ( lfsr_enable ),
        .refill_way_oh  ( lfsr_oh     ),
        .refill_way_bin ( lfsr_bin    ),
        .*
    );

    // -----------------
    // Struct Split
    // -----------------
    // Hack as system verilog support in modelsim seems to be buggy here
    always_comb begin
        automatic miss_req_t miss_req;

        for (int unsigned i = 0; i < NR_PORTS; i++) begin
            miss_req =  miss_req_t'(miss_req_i[i]);
            miss_req_valid  [i]  = miss_req.valid;
            miss_req_bypass [i]  = miss_req.bypass;
            miss_req_addr   [i]  = miss_req.addr;
            miss_req_wdata  [i]  = miss_req.wdata;
            miss_req_we     [i]  = miss_req.we;
            miss_req_be     [i]  = miss_req.be;
            miss_req_size   [i]  = miss_req.size;
            miss_req_make_unique   [i]  = miss_req.make_unique;
        end
    end
endmodule

// --------------
// AXI Arbiter
// --------------
//
// Description: Arbitrates access to AXI refill/bypass
//
module axi_adapter_arbiter #(
    parameter NR_PORTS = 4,
    parameter type req_t = std_cache_pkg::bypass_req_t,
    parameter type rsp_t = std_cache_pkg::bypass_rsp_t
)(
    input  logic                clk_i,  // Clock
    input  logic                rst_ni, // Asynchronous reset active low
    // Master ports
    input  req_t [NR_PORTS-1:0] req_i,
    output rsp_t [NR_PORTS-1:0] rsp_o,
    // Slave port
    output req_t                req_o,
    input  rsp_t                rsp_i
);

    enum logic { IDLE, SERVING } state_d, state_q;

    req_t req_d, req_q;
    logic [NR_PORTS-1:0] sel_d, sel_q;

    always_comb begin
        sel_d = sel_q;

        state_d = state_q;
        req_d   = req_q;

        req_o = req_q;

        rsp_o = '0;
        rsp_o[sel_q].rdata = rsp_i.rdata;

        case (state_q)

            IDLE: begin
                // wait for incoming requests
                for (int unsigned i = 0; i < NR_PORTS; i++) begin
                    if (req_i[i].req == 1'b1) begin
                        sel_d   = i[$bits(sel_d)-1:0];
                        state_d = SERVING;
                        break;
                    end
                end

                req_d = req_i[sel_d];
                req_o = req_i[sel_d];
                rsp_o[sel_d].gnt = req_i[sel_d].req;
            end

            SERVING: begin
                if (rsp_i.valid) begin
                    rsp_o[sel_q].valid = 1'b1;
                    state_d = IDLE;
                end
            end

            default : /* default */;
        endcase
    end

    always_ff @(posedge clk_i or negedge rst_ni) begin
        if (~rst_ni) begin
            state_q <= IDLE;
            sel_q   <= '0;
            req_q   <= '0;
        end else begin
            state_q <= state_d;
            sel_q   <= sel_d;
            req_q   <= req_d;
        end
    end
    // ------------
    // Assertions
    // ------------

    //pragma translate_off
    `ifndef VERILATOR
    // make sure that we eventually get an rvalid after we received a grant
    assert property (@(posedge clk_i) rsp_i.gnt |-> ##[1:$] rsp_i.valid )
        else begin $error("There was a grant without a rvalid"); $stop(); end
    // assert that there is no grant without a request
    assert property (@(negedge clk_i) rsp_i.gnt |-> req_o.req)
        else begin $error("There was a grant without a request."); $stop(); end
    // assert that the address does not contain X when request is sent
    assert property ( @(posedge clk_i) (req_o.req) |-> (!$isunknown(req_o.addr)) )
      else begin $error("address contains X when request is set"); $stop(); end

    `endif
    //pragma translate_on
endmodule<|MERGE_RESOLUTION|>--- conflicted
+++ resolved
@@ -263,14 +263,7 @@
             IDLE: begin
                 // lowest priority are AMOs, wait until everything else is served before going for the AMOs
                 if (amo_req_i.req && !busy_i) begin
-<<<<<<< HEAD
-                    // 1. Flush the cache
-                    state_d = FLUSH_REQ_STATUS;
-=======
                     state_d = AMO_WB_REQ;
-                    cnt_d = '0;
-                    // remember that flush was started by AMO
->>>>>>> d931b05e
                     serve_amo_d = 1'b1;
                     cnt_d = '0;
                 end
@@ -437,21 +430,13 @@
                     we_o       = 1'b1;
                     data_o.valid = INVALIDATE_ON_FLUSH ? 1'b0 : 1'b1;
                     // invalidate
-<<<<<<< HEAD
                     for (int unsigned i = 0; i < DCACHE_SET_ASSOC; i++) begin
                       if (evict_way_q[i]) be_o.vldrty[i] = '1;
                     end
                     // go back to handling the miss or flushing, depending on where we came from
-                    state_d = (state_q == WB_CACHELINE_MISS) ? MISS : FLUSH_REQ_STATUS;
-=======
-                    be_o.vldrty = evict_way_q;
-                    // go back to handling the miss or flushing or go to idle, depending on where we came from
                     state_d = (state_q == WB_CACHELINE_MISS) ?
                                 (colliding_clean_q[mshr_q.id] ? REQ_CACHELINE_UNIQUE : REQ_CACHELINE) :
-                              (state_q == WB_CACHELINE_FLUSH) ? FLUSH_REQ_STATUS :
-                              (state_q == WB_CACHELINE_AMO) ? AMO_REQ :
-                              IDLE;
->>>>>>> d931b05e
+                              (state_q == WB_CACHELINE_AMO) ? AMO_REQ : FLUSH_REQ_STATUS;
                 end
             end
 
