--- conflicted
+++ resolved
@@ -390,7 +390,6 @@
     localparam logic [XLEN-1:0] STORE_GUEST_PAGE_FAULT= 23; // Store guest-page fault
     localparam logic [XLEN-1:0] DEBUG_REQUEST         = 24; // Debug request
 
-<<<<<<< HEAD
     localparam int unsigned IRQ_S_SOFT   = 1;
     localparam int unsigned IRQ_VS_SOFT  = 2;
     localparam int unsigned IRQ_M_SOFT   = 3;
@@ -413,16 +412,16 @@
     localparam logic [XLEN-1:0] MIP_MEIP  = 1 << IRQ_M_EXT;
     localparam logic [XLEN-1:0] MIP_SGEIP = 1 << IRQ_HS_EXT;
 
-    localparam logic [XLEN-1:0] S_SW_INTERRUPT     = (1 << (XLEN-1)) | IRQ_S_SOFT;
-    localparam logic [XLEN-1:0] VS_SW_INTERRUPT    = (1 << (XLEN-1)) | IRQ_VS_SOFT;
-    localparam logic [XLEN-1:0] M_SW_INTERRUPT     = (1 << (XLEN-1)) | IRQ_M_SOFT;
-    localparam logic [XLEN-1:0] S_TIMER_INTERRUPT  = (1 << (XLEN-1)) | IRQ_S_TIMER;
-    localparam logic [XLEN-1:0] VS_TIMER_INTERRUPT = (1 << (XLEN-1)) | IRQ_VS_TIMER;
-    localparam logic [XLEN-1:0] M_TIMER_INTERRUPT  = (1 << (XLEN-1)) | IRQ_M_TIMER;
-    localparam logic [XLEN-1:0] S_EXT_INTERRUPT    = (1 << (XLEN-1)) | IRQ_S_EXT;
-    localparam logic [XLEN-1:0] VS_EXT_INTERRUPT   = (1 << (XLEN-1)) | IRQ_VS_EXT;
-    localparam logic [XLEN-1:0] M_EXT_INTERRUPT    = (1 << (XLEN-1)) | IRQ_M_EXT;
-    localparam logic [XLEN-1:0] HS_EXT_INTERRUPT   = (1 << (XLEN-1)) | IRQ_HS_EXT;
+    localparam logic [XLEN-1:0] S_SW_INTERRUPT     = (1 << (XLEN-1)) | XLEN'(IRQ_S_SOFT);
+    localparam logic [XLEN-1:0] VS_SW_INTERRUPT    = (1 << (XLEN-1)) | XLEN'(IRQ_VS_SOFT);
+    localparam logic [XLEN-1:0] M_SW_INTERRUPT     = (1 << (XLEN-1)) | XLEN'(IRQ_M_SOFT);
+    localparam logic [XLEN-1:0] S_TIMER_INTERRUPT  = (1 << (XLEN-1)) | XLEN'(IRQ_S_TIMER);
+    localparam logic [XLEN-1:0] VS_TIMER_INTERRUPT = (1 << (XLEN-1)) | XLEN'(IRQ_VS_TIMER);
+    localparam logic [XLEN-1:0] M_TIMER_INTERRUPT  = (1 << (XLEN-1)) | XLEN'(IRQ_M_TIMER);
+    localparam logic [XLEN-1:0] S_EXT_INTERRUPT    = (1 << (XLEN-1)) | XLEN'(IRQ_S_EXT);
+    localparam logic [XLEN-1:0] VS_EXT_INTERRUPT   = (1 << (XLEN-1)) | XLEN'(IRQ_VS_EXT);
+    localparam logic [XLEN-1:0] M_EXT_INTERRUPT    = (1 << (XLEN-1)) | XLEN'(IRQ_M_EXT);
+    localparam logic [XLEN-1:0] HS_EXT_INTERRUPT   = (1 << (XLEN-1)) | XLEN'(IRQ_HS_EXT);
 
     // ----------------------
     // PseudoInstructions Codes
@@ -431,28 +430,6 @@
     localparam logic [XLEN-1:0] WRITE_32_PSEUDOINSTRUCTION = 32'h00002020;
     localparam logic [XLEN-1:0] READ_64_PSEUDOINSTRUCTION  = 64'h00003000;
     localparam logic [XLEN-1:0] WRITE_64_PSEUDOINSTRUCTION = 64'h00003020;
-=======
-    localparam int unsigned IRQ_S_SOFT  = 1;
-    localparam int unsigned IRQ_M_SOFT  = 3;
-    localparam int unsigned IRQ_S_TIMER = 5;
-    localparam int unsigned IRQ_M_TIMER = 7;
-    localparam int unsigned IRQ_S_EXT   = 9;
-    localparam int unsigned IRQ_M_EXT   = 11;
-
-    localparam logic [XLEN-1:0] MIP_SSIP = 1 << IRQ_S_SOFT;
-    localparam logic [XLEN-1:0] MIP_MSIP = 1 << IRQ_M_SOFT;
-    localparam logic [XLEN-1:0] MIP_STIP = 1 << IRQ_S_TIMER;
-    localparam logic [XLEN-1:0] MIP_MTIP = 1 << IRQ_M_TIMER;
-    localparam logic [XLEN-1:0] MIP_SEIP = 1 << IRQ_S_EXT;
-    localparam logic [XLEN-1:0] MIP_MEIP = 1 << IRQ_M_EXT;
-
-    localparam logic [XLEN-1:0] S_SW_INTERRUPT    = (1 << (XLEN-1)) | XLEN'(IRQ_S_SOFT);
-    localparam logic [XLEN-1:0] M_SW_INTERRUPT    = (1 << (XLEN-1)) | XLEN'(IRQ_M_SOFT);
-    localparam logic [XLEN-1:0] S_TIMER_INTERRUPT = (1 << (XLEN-1)) | XLEN'(IRQ_S_TIMER);
-    localparam logic [XLEN-1:0] M_TIMER_INTERRUPT = (1 << (XLEN-1)) | XLEN'(IRQ_M_TIMER);
-    localparam logic [XLEN-1:0] S_EXT_INTERRUPT   = (1 << (XLEN-1)) | XLEN'(IRQ_S_EXT);
-    localparam logic [XLEN-1:0] M_EXT_INTERRUPT   = (1 << (XLEN-1)) | XLEN'(IRQ_M_EXT);
->>>>>>> 4f06aa62
 
     // -----
     // CSRs
@@ -513,16 +490,13 @@
         CSR_MIE            = 12'h304,
         CSR_MTVEC          = 12'h305,
         CSR_MCOUNTEREN     = 12'h306,
-<<<<<<< HEAD
         CSR_MTVT           = 12'h307,
-=======
         CSR_MHPM_EVENT_3   = 12'h323,  //Machine performance monitoring Event Selector
         CSR_MHPM_EVENT_4   = 12'h324,  //Machine performance monitoring Event Selector
         CSR_MHPM_EVENT_5   = 12'h325,  //Machine performance monitoring Event Selector
         CSR_MHPM_EVENT_6   = 12'h326,  //Machine performance monitoring Event Selector
         CSR_MHPM_EVENT_7   = 12'h327,  //Machine performance monitoring Event Selector
         CSR_MHPM_EVENT_8   = 12'h328,  //Machine performance monitoring Event Selector
->>>>>>> 4f06aa62
         CSR_MSCRATCH       = 12'h340,
         CSR_MEPC           = 12'h341,
         CSR_MCAUSE         = 12'h342,
