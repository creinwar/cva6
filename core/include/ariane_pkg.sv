--- conflicted
+++ resolved
@@ -70,18 +70,12 @@
       ExecuteRegionAddrBase: 1024'({64'h8000_0000, 64'h1_0000, 64'h0}),
       ExecuteRegionLength:   1024'({64'h40000000,  64'h10000,  64'h1000}),
       // cached region
-<<<<<<< HEAD
-      NrCachedRegionRules:    1,
-      CachedRegionAddrBase:  {64'h8000_0000},
-      CachedRegionLength:    {64'h40000000},
+      NrCachedRegionRules:   unsigned'(1),
+      CachedRegionAddrBase:  1024'({64'h8000_0000}),
+      CachedRegionLength:    1024'({64'h40000000}),
       // CLIC
       CLICNumInterruptSrc:    256,
       CLICIntCtlBits:         8,
-=======
-      NrCachedRegionRules:   unsigned'(1),
-      CachedRegionAddrBase:  1024'({64'h8000_0000}),
-      CachedRegionLength:    1024'({64'h40000000}),
->>>>>>> 4f06aa62
       //  cache config
       AxiCompliant:           1'b1,
       SwapEndianess:          1'b0,
@@ -221,24 +215,11 @@
     localparam riscv::xlen_t OPENHWGROUP_MVENDORID = {{riscv::XLEN-32{1'b0}}, 32'h0602};
     localparam riscv::xlen_t ARIANE_MARCHID = {{riscv::XLEN-32{1'b0}}, 32'd3};
 
-<<<<<<< HEAD
-    localparam riscv::xlen_t ISA_CODE = (RVA <<  0)  // A - Atomic Instructions extension
-                                     | (RVC <<  2)  // C - Compressed extension
-                                     | (RVD <<  3)  // D - Double precsision floating-point extension
-                                     | (RVF <<  5)  // F - Single precsision floating-point extension
-                                     | (RVH <<  7)  // H - Hypervisor mode implemented
-                                     | (1   <<  8)  // I - RV32I/64I/128I base ISA
-                                     | (1   << 12)  // M - Integer Multiply/Divide extension
-                                     | (0   << 13)  // N - User level interrupts supported
-                                     | (1   << 18)  // S - Supervisor mode implemented
-                                     | (1   << 20)  // U - User mode implemented
-                                     | (NSX << 23)  // X - Non-standard extensions present
-                                     | ((riscv::XLEN == 64 ? 2 : 1) << riscv::XLEN-2);  // MXL
-=======
     localparam riscv::xlen_t ISA_CODE = (riscv::XLEN'(RVA) <<  0)                         // A - Atomic Instructions extension
                                       | (riscv::XLEN'(RVC) <<  2)                         // C - Compressed extension
                                       | (riscv::XLEN'(RVD) <<  3)                         // D - Double precsision floating-point extension
                                       | (riscv::XLEN'(RVF) <<  5)                         // F - Single precsision floating-point extension
+                                      | (riscv::XLEN'(RVH) <<  7)                         // H - Hypervisor mode implemented
                                       | (riscv::XLEN'(1  ) <<  8)                         // I - RV32I/64I/128I base ISA
                                       | (riscv::XLEN'(1  ) << 12)                         // M - Integer Multiply/Divide extension
                                       | (riscv::XLEN'(0  ) << 13)                         // N - User level interrupts supported
@@ -246,7 +227,6 @@
                                       | (riscv::XLEN'(1  ) << 20)                         // U - User mode implemented
                                       | (riscv::XLEN'(NSX) << 23)                         // X - Non-standard extensions present
                                       | ((riscv::XLEN == 64 ? 2 : 1) << riscv::XLEN-2);  // MXL
->>>>>>> 4f06aa62
 
     // 32 registers + 1 bit for re-naming = 6
     localparam REG_ADDR_SIZE = 6;
