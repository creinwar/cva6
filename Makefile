# Author: Florian Zaruba, ETH Zurich
# Date: 03/19/2017
# Description: Makefile for linting and testing Ariane.

# questa library
library        ?= work
# verilator lib
ver-library    ?= work-ver
# library for DPI
dpi-library    ?= work-dpi
# Top level module to compile
top_level      ?= ariane_tb
test_top_level ?= ariane_tb
# Maximum amount of cycles for a successful simulation run
max_cycles     ?= 10000000
# Test case to run
test_case      ?= core_test
# QuestaSim Version
questa_version ?= ${QUESTASIM_VERSION}
# verilator version
verilator      ?= ${VERILATOR_ROOT}/bin/verilator
# traget option
target-options ?=
# additional definess
defines        ?=
# Sources
# Package files -> compile first
<<<<<<< HEAD
ariane_pkg := include/riscv_pkg.sv       \
              src/debug/dm_pkg.sv        \
              include/ariane_pkg.sv      \
              include/std_cache_pkg.sv   \
              include/axi_if.sv \
              src/fpu/src/pkg/fpnew_pkg.vhd            \
			  src/fpu/src/pkg/fpnew_fmts_pkg.vhd       \
			  src/fpu/src/pkg/fpnew_comps_pkg.vhd      \
			  src/fpu/src/pkg/fpnew_pkg_constants.vhd
=======
ariane_pkg := include/riscv_pkg.sv         \
              src/debug/dm_pkg.sv          \
              src/axi/src/axi_pkg.sv       \
			  include/ariane_pkg.sv        \
              include/std_cache_pkg.sv     \
			  include/axi_if.sv
>>>>>>> 6ec8fdb9

# utility modules
util := $(wildcard src/util/*.svh)         \
        src/util/instruction_tracer_pkg.sv \
        src/util/instruction_tracer_if.sv  \
        src/util/cluster_clock_gating.sv   \
		src/util/sram.sv

# Test packages
test_pkg := $(wildcard tb/test/*/*sequence_pkg.sv*) \
            $(wildcard tb/test/*/*_pkg.sv*)
# DPI
dpi := $(patsubst tb/dpi/%.cc,${dpi-library}/%.o,$(wildcard tb/dpi/*.cc))
dpi_hdr := $(wildcard tb/dpi/*.h)
# this list contains the standalone components
src :=  $(filter-out src/ariane_regfile.sv, $(wildcard src/*.sv))      \
        $(wildcard src/fpu/src/utils/*.vhd)                            \
        $(wildcard src/fpu/src/ops/*.vhd)                              \
        $(wildcard src/fpu/src/subunits/*.vhd)                         \
        src/fpu_legacy/hdl/fpu_div_sqrt_mvp/defs_div_sqrt_mvp.sv       \
        $(wildcard src/fpu_legacy/hdl/fpu_div_sqrt_mvp/*.sv)           \
        $(wildcard src/frontend/*.sv)                                  \
        $(wildcard src/cache_subsystem/*.sv)                           \
        $(wildcard bootrom/*.sv)                                       \
        $(wildcard src/axi_slice/*.sv)                                 \
        $(wildcard src/clint/*.sv)                                     \
        $(wildcard src/axi_node/src/*.sv)                              \
        $(wildcard src/axi_mem_if/src/*.sv)                            \
        $(filter-out src/debug/dm_pkg.sv, $(wildcard src/debug/*.sv))  \
        $(wildcard src/debug/debug_rom/*.sv)                           \
        src/fpu/src/fpnew.vhd                                          \
        src/fpu/src/fpnew_top.vhd                                      \
        src/fpu_legacy/hdl/fpu_utils/fpu_ff.sv                         \
        src/fpga-support/rtl/SyncSpRamBeNx64.sv                        \
        src/common_cells/src/deprecated/generic_fifo.sv                \
        src/common_cells/src/deprecated/pulp_sync.sv                   \
        src/common_cells/src/deprecated/find_first_one.sv              \
        src/common_cells/src/fifo_v2.sv                                \
        src/common_cells/src/lzc.sv                                    \
        src/common_cells/src/rrarbiter.sv                              \
        src/common_cells/src/lfsr_8bit.sv                              \
        tb/ariane_testharness.sv                                       \
        tb/common/SimDTM.sv                                            \
        tb/common/SimJTAG.sv

<<<<<<< HEAD
=======


# root path
root-dir := $(shell pwd)
>>>>>>> 6ec8fdb9
# look for testbenches
tbs := tb/ariane_tb.sv tb/ariane_testharness.sv
# RISCV asm tests and benchmark setup (used for CI)
# there is a definesd test-list with selected CI tests
riscv-test-dir        := tmp/riscv-tests/build/isa/
riscv-benchmarks-dir  := tmp/riscv-tests/build/benchmarks/
riscv-asm-tests-list  := ci/riscv-asm-tests.list
riscv-benchmarks-list := ci/riscv-benchmarks.list
riscv-asm-tests       := $(shell xargs printf '\n%s' < $(riscv-asm-tests-list)  | cut -b 1-)
riscv-benchmarks      := $(shell xargs printf '\n%s' < $(riscv-benchmarks-list) | cut -b 1-)
# preset which runs a single test
riscv-test ?= rv64ui-p-add

# Search here for include files (e.g.: non-standalone components)
incdir := 
# Compile and sim flags
<<<<<<< HEAD
compile_flag += +cover=bcfst+/dut -quiet -incr -64 -nologo -suppress 13262 -permissive
compile_flag_vhd += -64 -nologo -quiet -2008
uvm-flags += +UVM_NO_RELNOTES

=======
compile_flag += +cover=bcfst+/dut -incr -64 -nologo -quiet -suppress 13262 -permissive +define+$(defines)
uvm-flags    += +UVM_NO_RELNOTES
>>>>>>> 6ec8fdb9
# Iterate over all include directories and write them with +incdir+ prefixed
# +incdir+ works for Verilator and QuestaSim
list_incdir := $(foreach dir, ${incdir}, +incdir+$(dir))

# RISCV torture setup
riscv-torture-dir    := tmp/riscv-torture/
riscv-torture-bin    := java -Xmx1G -Xss8M -XX:MaxPermSize=128M -jar sbt-launch.jar

# Build the TB and module using QuestaSim
build: $(library) $(library)/.build-srcs $(library)/.build-tb $(dpi-library)/ariane_dpi.so
	# Optimize top level
	vopt$(questa_version) $(compile_flag) -work $(library)  $(test_top_level) -o $(test_top_level)_optimized +acc -check_synthesis

# src files
$(library)/.build-srcs: $(ariane_pkg) $(util) $(src) $(library)
	vlog$(questa_version) $(compile_flag) -work $(library) $(filter %.sv,$(ariane_pkg)) $(list_incdir) -suppress 2583
	vcom$(questa_version) $(compile_flag_vhd) -work $(library) -pedanticerrors $(filter %.vhd,$(ariane_pkg))
	vlog$(questa_version) $(compile_flag) -work $(library) $(filter %.sv,$(util)) $(list_incdir) -suppress 2583
	# Suppress message that always_latch may not be checked thoroughly by QuestaSim.
	vcom$(questa_version) $(compile_flag_vhd) -work $(library) -pedanticerrors $(filter %.vhd,$(src))
	vlog$(questa_version) $(compile_flag) -work $(library) -pedanticerrors $(filter %.sv,$(src)) $(list_incdir) -suppress 2583
	touch $(library)/.build-srcs

# build TBs
$(library)/.build-tb: $(dpi) $(tbs) 
	# Compile top level
	vlog$(questa_version) -sv $(tbs) -work $(library)
	touch $(library)/.build-tb

$(library):
	vlib${questa_version} ${library}

# compile DPIs
$(dpi-library)/%.o: tb/dpi/%.cc $(dpi_hdr) 
	mkdir -p $(dpi-library)
	$(CXX) -shared -fPIC -std=c++0x -Bsymbolic -I$(QUESTASIM_HOME)/include -o $@ $<

$(dpi-library)/ariane_dpi.so: $(dpi) 
	mkdir -p $(dpi-library)
	# Compile C-code and generate .so file
	$(CXX) -shared -m64 -o $(dpi-library)/ariane_dpi.so $? -lfesvr


<<<<<<< HEAD
# +jtag_rbb_enable=1
sim: build $(library)/ariane_dpi.so
	vsim${questa_version} +permissive -noautoldlibpath -64 -lib ${library} +max-cycles=$(max_cycles) +UVM_TESTNAME=${test_case} \
	+BASEDIR=$(riscv-test-dir) $(uvm-flags) "+UVM_VERBOSITY=LOW" -coverage -classdebug  +jtag_rbb_enable=0 \
	$(QUESTASIM_FLAGS) \
	-gblso $(RISCV)/lib/libfesvr.so -sv_lib $(library)/ariane_dpi -do "do tb/wave/wave_core.do; set StdArithNoWarnings 1; set NumericStdNoWarnings 1;  run -all; exit" \
    ${top_level}_optimized +permissive-off ++$(riscv-test-dir)/$(riscv-test) ++$(target-options)

simc: build $(library)/ariane_dpi.so
	vsim${questa_version} +permissive -noautoldlibpath -64 -c -lib ${library} +max-cycles=$(max_cycles) +UVM_TESTNAME=${test_case} \
	+BASEDIR=$(riscv-test-dir) $(uvm-flags) "+UVM_VERBOSITY=LOW" -coverage -classdebug +jtag_rbb_enable=0 \
	$(QUESTASIM_FLAGS) \
	-gblso $(RISCV)/lib/libfesvr.so -sv_lib $(library)/ariane_dpi -do "do tb/wave/wave_core.do; set StdArithNoWarnings 1; set NumericStdNoWarnings 1;  run -all; exit" \
    ${top_level}_optimized +permissive-off ++$(riscv-test-dir)/$(riscv-test) ++$(target-options)

$(riscv-asm-tests): build $(library)/ariane_dpi.so
	vsim${questa_version} +permissive -noautoldlibpath -64 -c -lib ${library} +max-cycles=$(max_cycles) +UVM_TESTNAME=${test_case} \
	+BASEDIR=$(riscv-test-dir) $(uvm-flags) "+UVM_VERBOSITY=LOW" -coverage -classdebug +jtag_rbb_enable=0     \
	$(QUESTASIM_FLAGS) \
	-gblso $(RISCV)/lib/libfesvr.so -sv_lib $(library)/ariane_dpi                                        \
	-do "set StdArithNoWarnings 1; set NumericStdNoWarnings 1; coverage save -onexit tmp/$@.ucdb; run -a; quit -code [coverage attribute -name TESTSTATUS -concise]"    \
	${top_level}_optimized +permissive-off ++$(riscv-test-dir)/$@ ++$(target-options) | tee tmp/riscv-asm-tests-$@.log

$(riscv-benchmarks): build $(library)/ariane_dpi.so
	vsim${questa_version} +permissive -noautoldlibpath -64 -c -lib ${library} +max-cycles=$(max_cycles) +UVM_TESTNAME=${test_case} \
	+BASEDIR=$(riscv-benchmarks-dir) $(uvm-flags) "+UVM_VERBOSITY=LOW" -coverage -classdebug +jtag_rbb_enable=0   \
	$(QUESTASIM_FLAGS) \
	-gblso $(RISCV)/lib/libfesvr.so -sv_lib $(library)/ariane_dpi                                        \
	-do "set StdArithNoWarnings 1; set NumericStdNoWarnings 1; coverage save -onexit tmp/$@.ucdb; run -a; quit -code [coverage attribute -name TESTSTATUS -concise]"    \
=======
sim: build 
	vsim${questa_version} +permissive -64 -lib ${library} +max-cycles=$(max_cycles) +UVM_TESTNAME=${test_case}        \
	+BASEDIR=$(riscv-test-dir) $(uvm-flags) "+UVM_VERBOSITY=LOW" -coverage -classdebug  +jtag_rbb_enable=0            \
	$(QUESTASIM_FLAGS)                                                                                                \
	-gblso $(RISCV)/lib/libfesvr.so -sv_lib $(dpi-library)/ariane_dpi -do " do tb/wave/wave_core.do; run -all; exit"  \
    ${top_level}_optimized +permissive-off ++$(riscv-test-dir)/$(riscv-test) ++$(target-options)

simc: build 
	vsim${questa_version} +permissive -64 -c -lib ${library} +max-cycles=$(max_cycles) +UVM_TESTNAME=${test_case} \
	+BASEDIR=$(riscv-test-dir) $(uvm-flags) "+UVM_VERBOSITY=LOW" -coverage -classdebug +jtag_rbb_enable=0         \
	$(QUESTASIM_FLAGS)                                                                                            \
	-gblso $(RISCV)/lib/libfesvr.so -sv_lib $(dpi-library)/ariane_dpi -do " run -all; exit"                       \
    ${top_level}_optimized +permissive-off ++$(riscv-test-dir)/$(riscv-test) ++$(target-options)

$(riscv-asm-tests): build 
	vsim${questa_version} +permissive -64 -c -lib ${library} +max-cycles=$(max_cycles) +UVM_TESTNAME=${test_case} \
	+BASEDIR=$(riscv-test-dir) $(uvm-flags) "+UVM_VERBOSITY=LOW" -coverage -classdebug +jtag_rbb_enable=0         \
	$(QUESTASIM_FLAGS)                                                                                            \
	-gblso $(RISCV)/lib/libfesvr.so -sv_lib $(dpi-library)/ariane_dpi                                             \
	-do "coverage save -onexit tmp/$@.ucdb; run -a; quit -code [coverage attribute -name TESTSTATUS -concise]"    \
	${top_level}_optimized +permissive-off ++$(riscv-test-dir)/$@ ++$(target-options) | tee tmp/riscv-asm-tests-$@.log

$(riscv-benchmarks): build 
	vsim${questa_version} +permissive -64 -c -lib ${library} +max-cycles=$(max_cycles) +UVM_TESTNAME=${test_case} \
	+BASEDIR=$(riscv-benchmarks-dir) $(uvm-flags) "+UVM_VERBOSITY=LOW" -coverage -classdebug +jtag_rbb_enable=0   \
	$(QUESTASIM_FLAGS)                                                                                            \
	-gblso $(RISCV)/lib/libfesvr.so -sv_lib $(dpi-library)/ariane_dpi                                             \
	-do "coverage save -onexit tmp/$@.ucdb; run -a; quit -code [coverage attribute -name TESTSTATUS -concise]"    \
>>>>>>> 6ec8fdb9
	${top_level}_optimized +permissive-off ++$(riscv-benchmarks-dir)/$@ ++$(target-options) | tee tmp/riscv-benchmarks-$@.log

# can use -jX to run ci tests in parallel using X processes
run-asm-tests: $(riscv-asm-tests)
	make check-asm-tests

check-asm-tests:
	ci/check-tests.sh tmp/riscv-asm-tests- $(shell wc -l $(riscv-asm-tests-list) | awk -F " " '{ print $1 }')

# can use -jX to run ci tests in parallel using X processes
run-benchmarks: $(riscv-benchmarks)
	make check-benchmarks

check-benchmarks:
	ci/check-tests.sh tmp/riscv-benchmarks- $(shell wc -l $(riscv-benchmarks-list) | awk -F " " '{ print $1 }')

# verilator-specific
verilate_command := $(verilator)                                                           \
                    $(ariane_pkg)                                                          \
                    $(filter-out tb/ariane_bt.sv,$(src))                                   \
                    +define+$(defines)                                                     \
                    src/util/sram.sv                                                       \
                    +incdir+src/axi_node                                                   \
                    --unroll-count 256                                                     \
                    -Werror-PINMISSING                                                     \
                    -Werror-IMPLICIT                                                       \
                    -Wno-fatal                                                             \
                    -Wno-PINCONNECTEMPTY                                                   \
                    -Wno-ASSIGNDLY                                                         \
                    -Wno-DECLFILENAME                                                      \
                    -Wno-UNOPTFLAT                                                         \
                    -Wno-UNUSED                                                            \
                    -Wno-style                                                             \
                    -Wno-lint                                                              \
                    $(if $(DEBUG),--trace-structs --trace,)                                \
                    -LDFLAGS "-lfesvr" -CFLAGS "-std=c++11 -I../tb/dpi" -Wall --cc  --vpi  \
                    $(list_incdir) --top-module ariane_testharness                         \
                    --Mdir $(ver-library) -O3                                              \
                    --exe tb/ariane_tb.cpp tb/dpi/SimDTM.cc tb/dpi/SimJTAG.cc tb/dpi/remote_bitbang.cc

# User Verilator, at some point in the future this will be auto-generated
verilate:  
	$(verilate_command)
	cd $(ver-library) && make -j${NUM_JOBS} -f Variane_testharness.mk

$(addsuffix -verilator,$(riscv-asm-tests)): verilate
	$(ver-library)/Variane_testharness $(riscv-test-dir)/$(subst -verilator,,$@)

run-asm-tests-verilator: $(addsuffix -verilator, $(riscv-asm-tests))

# split into two halfs for travis jobs (otherwise they will time out)
run-asm-tests1-verilator: $(addsuffix -verilator, $(filter rv64ui-p-% ,$(riscv-asm-tests)))

run-asm-tests2-verilator: $(addsuffix -verilator, $(filter rv64ui-v-% rv64um-%,$(riscv-asm-tests)))


$(addsuffix -verilator,$(riscv-benchmarks)): verilate
	$(ver-library)/Variane_testharness $(riscv-benchmarks-dir)/$(subst -verilator,,$@)

run-benchmarks-verilator: $(addsuffix -verilator,$(riscv-benchmarks))

# torture-specific
torture-gen: 
	cd $(riscv-torture-dir) && $(riscv-torture-bin) 'generator/run'

torture-itest: 
	cd $(riscv-torture-dir) && $(riscv-torture-bin) 'testrun/run -a output/test.S'

torture-rtest: build
	cd $(riscv-torture-dir) && printf "#!/bin/sh\ncd $(root-dir) && make run-torture defines=$(defines)" > call.sh && chmod +x call.sh
	cd $(riscv-torture-dir) && $(riscv-torture-bin) 'testrun/run -r ./call.sh -a output/test.S' | tee output/test.log
	make check-torture

torture-rtest-verilator: verilate
	cd $(riscv-torture-dir) && printf "#!/bin/sh\ncd $(root-dir) && make run-torture-verilator defines=$(defines)" > call.sh && chmod +x call.sh
	cd $(riscv-torture-dir) && $(riscv-torture-bin) 'testrun/run -r ./call.sh -a output/test.S' | tee output/test.log
	make check-torture

run-torture: build 
	vsim${questa_version} +permissive -64 -c -lib ${library} +max-cycles=$(max_cycles)+UVM_TESTNAME=${test_case}  \
	+BASEDIR=$(riscv-torture-dir) $(uvm-flags) "+UVM_VERBOSITY=LOW" -coverage -classdebug +jtag_rbb_enable=0      \
	$(QUESTASIM_FLAGS)                                                                                            \
	-gblso $(RISCV)/lib/libfesvr.so -sv_lib $(dpi-library)/ariane_dpi                                             \
	-do "coverage save -onexit tmp/$@.ucdb; run -a; quit -code [coverage attribute -name TESTSTATUS -concise]"    \
	${top_level}_optimized +permissive-off                                                                        \
	+signature=$(riscv-torture-dir)/output/test.rtlsim.sig ++$(riscv-torture-dir)/output/test ++$(target-options) 

run-torture-verilator: verilate
	$(ver-library)/Variane_testharness +max-cycles=$(max_cycles) +signature=$(riscv-torture-dir)/output/test.rtlsim.sig $(riscv-torture-dir)/output/test

check-torture:
	grep 'All signatures match for output/test' $(riscv-torture-dir)/output/test.log
	diff -s $(riscv-torture-dir)/output/test.spike.sig $(riscv-torture-dir)/output/test.rtlsim.sig

clean:
	rm -rf $(riscv-torture-dir)/output/test*
	rm -rf $(library)/ $(dpi-library)/ $(ver-library)/ 
	rm -f tmp/*.ucdb tmp/*.log *.wlf *vstf wlft* *.ucdb
	
.PHONY:
	build sim simc verilate clean                                             \
	$(riscv-asm-tests) $(addsuffix _verilator,$(riscv-asm-tests))             \
	$(riscv-benchmarks) $(addsuffix _verilator,$(riscv-benchmarks))           \
	check-benchmarks check-asm-tests                                          \
	torture-gen torture-itest torture-rtest                                   \
	run-torture run-torture-verilator check-torture check-torture-verilator<|MERGE_RESOLUTION|>--- conflicted
+++ resolved
@@ -25,24 +25,15 @@
 defines        ?=
 # Sources
 # Package files -> compile first
-<<<<<<< HEAD
-ariane_pkg := include/riscv_pkg.sv       \
-              src/debug/dm_pkg.sv        \
-              include/ariane_pkg.sv      \
-              include/std_cache_pkg.sv   \
-              include/axi_if.sv \
+ariane_pkg := include/riscv_pkg.sv                     \
+              src/debug/dm_pkg.sv                      \
+              include/ariane_pkg.sv                    \
+              include/std_cache_pkg.sv                 \
+              include/axi_if.sv                        \
               src/fpu/src/pkg/fpnew_pkg.vhd            \
 			  src/fpu/src/pkg/fpnew_fmts_pkg.vhd       \
 			  src/fpu/src/pkg/fpnew_comps_pkg.vhd      \
 			  src/fpu/src/pkg/fpnew_pkg_constants.vhd
-=======
-ariane_pkg := include/riscv_pkg.sv         \
-              src/debug/dm_pkg.sv          \
-              src/axi/src/axi_pkg.sv       \
-			  include/ariane_pkg.sv        \
-              include/std_cache_pkg.sv     \
-			  include/axi_if.sv
->>>>>>> 6ec8fdb9
 
 # utility modules
 util := $(wildcard src/util/*.svh)         \
@@ -88,13 +79,8 @@
         tb/common/SimDTM.sv                                            \
         tb/common/SimJTAG.sv
 
-<<<<<<< HEAD
-=======
-
-
 # root path
 root-dir := $(shell pwd)
->>>>>>> 6ec8fdb9
 # look for testbenches
 tbs := tb/ariane_tb.sv tb/ariane_testharness.sv
 # RISCV asm tests and benchmark setup (used for CI)
@@ -109,17 +95,11 @@
 riscv-test ?= rv64ui-p-add
 
 # Search here for include files (e.g.: non-standalone components)
-incdir := 
+incdir :=
 # Compile and sim flags
-<<<<<<< HEAD
-compile_flag += +cover=bcfst+/dut -quiet -incr -64 -nologo -suppress 13262 -permissive
+compile_flag += +cover=bcfst+/dut -incr -64 -nologo -quiet -suppress 13262 -permissive +define+$(defines)
 compile_flag_vhd += -64 -nologo -quiet -2008
-uvm-flags += +UVM_NO_RELNOTES
-
-=======
-compile_flag += +cover=bcfst+/dut -incr -64 -nologo -quiet -suppress 13262 -permissive +define+$(defines)
 uvm-flags    += +UVM_NO_RELNOTES
->>>>>>> 6ec8fdb9
 # Iterate over all include directories and write them with +incdir+ prefixed
 # +incdir+ works for Verilator and QuestaSim
 list_incdir := $(foreach dir, ${incdir}, +incdir+$(dir))
@@ -144,7 +124,7 @@
 	touch $(library)/.build-srcs
 
 # build TBs
-$(library)/.build-tb: $(dpi) $(tbs) 
+$(library)/.build-tb: $(dpi) $(tbs)
 	# Compile top level
 	vlog$(questa_version) -sv $(tbs) -work $(library)
 	touch $(library)/.build-tb
@@ -153,76 +133,43 @@
 	vlib${questa_version} ${library}
 
 # compile DPIs
-$(dpi-library)/%.o: tb/dpi/%.cc $(dpi_hdr) 
+$(dpi-library)/%.o: tb/dpi/%.cc $(dpi_hdr)
 	mkdir -p $(dpi-library)
 	$(CXX) -shared -fPIC -std=c++0x -Bsymbolic -I$(QUESTASIM_HOME)/include -o $@ $<
 
-$(dpi-library)/ariane_dpi.so: $(dpi) 
+$(dpi-library)/ariane_dpi.so: $(dpi)
 	mkdir -p $(dpi-library)
 	# Compile C-code and generate .so file
 	$(CXX) -shared -m64 -o $(dpi-library)/ariane_dpi.so $? -lfesvr
 
-
-<<<<<<< HEAD
-# +jtag_rbb_enable=1
-sim: build $(library)/ariane_dpi.so
-	vsim${questa_version} +permissive -noautoldlibpath -64 -lib ${library} +max-cycles=$(max_cycles) +UVM_TESTNAME=${test_case} \
-	+BASEDIR=$(riscv-test-dir) $(uvm-flags) "+UVM_VERBOSITY=LOW" -coverage -classdebug  +jtag_rbb_enable=0 \
-	$(QUESTASIM_FLAGS) \
-	-gblso $(RISCV)/lib/libfesvr.so -sv_lib $(library)/ariane_dpi -do "do tb/wave/wave_core.do; set StdArithNoWarnings 1; set NumericStdNoWarnings 1;  run -all; exit" \
-    ${top_level}_optimized +permissive-off ++$(riscv-test-dir)/$(riscv-test) ++$(target-options)
-
-simc: build $(library)/ariane_dpi.so
-	vsim${questa_version} +permissive -noautoldlibpath -64 -c -lib ${library} +max-cycles=$(max_cycles) +UVM_TESTNAME=${test_case} \
-	+BASEDIR=$(riscv-test-dir) $(uvm-flags) "+UVM_VERBOSITY=LOW" -coverage -classdebug +jtag_rbb_enable=0 \
-	$(QUESTASIM_FLAGS) \
-	-gblso $(RISCV)/lib/libfesvr.so -sv_lib $(library)/ariane_dpi -do "do tb/wave/wave_core.do; set StdArithNoWarnings 1; set NumericStdNoWarnings 1;  run -all; exit" \
-    ${top_level}_optimized +permissive-off ++$(riscv-test-dir)/$(riscv-test) ++$(target-options)
-
-$(riscv-asm-tests): build $(library)/ariane_dpi.so
-	vsim${questa_version} +permissive -noautoldlibpath -64 -c -lib ${library} +max-cycles=$(max_cycles) +UVM_TESTNAME=${test_case} \
-	+BASEDIR=$(riscv-test-dir) $(uvm-flags) "+UVM_VERBOSITY=LOW" -coverage -classdebug +jtag_rbb_enable=0     \
-	$(QUESTASIM_FLAGS) \
-	-gblso $(RISCV)/lib/libfesvr.so -sv_lib $(library)/ariane_dpi                                        \
-	-do "set StdArithNoWarnings 1; set NumericStdNoWarnings 1; coverage save -onexit tmp/$@.ucdb; run -a; quit -code [coverage attribute -name TESTSTATUS -concise]"    \
-	${top_level}_optimized +permissive-off ++$(riscv-test-dir)/$@ ++$(target-options) | tee tmp/riscv-asm-tests-$@.log
-
-$(riscv-benchmarks): build $(library)/ariane_dpi.so
-	vsim${questa_version} +permissive -noautoldlibpath -64 -c -lib ${library} +max-cycles=$(max_cycles) +UVM_TESTNAME=${test_case} \
-	+BASEDIR=$(riscv-benchmarks-dir) $(uvm-flags) "+UVM_VERBOSITY=LOW" -coverage -classdebug +jtag_rbb_enable=0   \
-	$(QUESTASIM_FLAGS) \
-	-gblso $(RISCV)/lib/libfesvr.so -sv_lib $(library)/ariane_dpi                                        \
-	-do "set StdArithNoWarnings 1; set NumericStdNoWarnings 1; coverage save -onexit tmp/$@.ucdb; run -a; quit -code [coverage attribute -name TESTSTATUS -concise]"    \
-=======
-sim: build 
+sim: build
 	vsim${questa_version} +permissive -64 -lib ${library} +max-cycles=$(max_cycles) +UVM_TESTNAME=${test_case}        \
 	+BASEDIR=$(riscv-test-dir) $(uvm-flags) "+UVM_VERBOSITY=LOW" -coverage -classdebug  +jtag_rbb_enable=0            \
 	$(QUESTASIM_FLAGS)                                                                                                \
-	-gblso $(RISCV)/lib/libfesvr.so -sv_lib $(dpi-library)/ariane_dpi -do " do tb/wave/wave_core.do; run -all; exit"  \
+	-gblso $(RISCV)/lib/libfesvr.so -sv_lib $(dpi-library)/ariane_dpi -do " set StdArithNoWarnings 1; set NumericStdNoWarnings 1; do tb/wave/wave_core.do; run -all; exit"  \
     ${top_level}_optimized +permissive-off ++$(riscv-test-dir)/$(riscv-test) ++$(target-options)
 
-simc: build 
+simc: build
 	vsim${questa_version} +permissive -64 -c -lib ${library} +max-cycles=$(max_cycles) +UVM_TESTNAME=${test_case} \
 	+BASEDIR=$(riscv-test-dir) $(uvm-flags) "+UVM_VERBOSITY=LOW" -coverage -classdebug +jtag_rbb_enable=0         \
 	$(QUESTASIM_FLAGS)                                                                                            \
-	-gblso $(RISCV)/lib/libfesvr.so -sv_lib $(dpi-library)/ariane_dpi -do " run -all; exit"                       \
+	-gblso $(RISCV)/lib/libfesvr.so -sv_lib $(dpi-library)/ariane_dpi -do " set StdArithNoWarnings 1; set NumericStdNoWarnings 1; run -all; exit"                       \
     ${top_level}_optimized +permissive-off ++$(riscv-test-dir)/$(riscv-test) ++$(target-options)
 
-$(riscv-asm-tests): build 
+$(riscv-asm-tests): build
 	vsim${questa_version} +permissive -64 -c -lib ${library} +max-cycles=$(max_cycles) +UVM_TESTNAME=${test_case} \
 	+BASEDIR=$(riscv-test-dir) $(uvm-flags) "+UVM_VERBOSITY=LOW" -coverage -classdebug +jtag_rbb_enable=0         \
 	$(QUESTASIM_FLAGS)                                                                                            \
 	-gblso $(RISCV)/lib/libfesvr.so -sv_lib $(dpi-library)/ariane_dpi                                             \
-	-do "coverage save -onexit tmp/$@.ucdb; run -a; quit -code [coverage attribute -name TESTSTATUS -concise]"    \
+	-do " set StdArithNoWarnings 1; set NumericStdNoWarnings 1; coverage save -onexit tmp/$@.ucdb; run -a; quit -code [coverage attribute -name TESTSTATUS -concise]"    \
 	${top_level}_optimized +permissive-off ++$(riscv-test-dir)/$@ ++$(target-options) | tee tmp/riscv-asm-tests-$@.log
 
-$(riscv-benchmarks): build 
+$(riscv-benchmarks): build
 	vsim${questa_version} +permissive -64 -c -lib ${library} +max-cycles=$(max_cycles) +UVM_TESTNAME=${test_case} \
 	+BASEDIR=$(riscv-benchmarks-dir) $(uvm-flags) "+UVM_VERBOSITY=LOW" -coverage -classdebug +jtag_rbb_enable=0   \
 	$(QUESTASIM_FLAGS)                                                                                            \
 	-gblso $(RISCV)/lib/libfesvr.so -sv_lib $(dpi-library)/ariane_dpi                                             \
-	-do "coverage save -onexit tmp/$@.ucdb; run -a; quit -code [coverage attribute -name TESTSTATUS -concise]"    \
->>>>>>> 6ec8fdb9
+	-do " set StdArithNoWarnings 1; set NumericStdNoWarnings 1; coverage save -onexit tmp/$@.ucdb; run -a; quit -code [coverage attribute -name TESTSTATUS -concise]"    \
 	${top_level}_optimized +permissive-off ++$(riscv-benchmarks-dir)/$@ ++$(target-options) | tee tmp/riscv-benchmarks-$@.log
 
 # can use -jX to run ci tests in parallel using X processes
@@ -264,7 +211,7 @@
                     --exe tb/ariane_tb.cpp tb/dpi/SimDTM.cc tb/dpi/SimJTAG.cc tb/dpi/remote_bitbang.cc
 
 # User Verilator, at some point in the future this will be auto-generated
-verilate:  
+verilate:
 	$(verilate_command)
 	cd $(ver-library) && make -j${NUM_JOBS} -f Variane_testharness.mk
 
@@ -285,10 +232,10 @@
 run-benchmarks-verilator: $(addsuffix -verilator,$(riscv-benchmarks))
 
 # torture-specific
-torture-gen: 
+torture-gen:
 	cd $(riscv-torture-dir) && $(riscv-torture-bin) 'generator/run'
 
-torture-itest: 
+torture-itest:
 	cd $(riscv-torture-dir) && $(riscv-torture-bin) 'testrun/run -a output/test.S'
 
 torture-rtest: build
@@ -301,14 +248,14 @@
 	cd $(riscv-torture-dir) && $(riscv-torture-bin) 'testrun/run -r ./call.sh -a output/test.S' | tee output/test.log
 	make check-torture
 
-run-torture: build 
+run-torture: build
 	vsim${questa_version} +permissive -64 -c -lib ${library} +max-cycles=$(max_cycles)+UVM_TESTNAME=${test_case}  \
 	+BASEDIR=$(riscv-torture-dir) $(uvm-flags) "+UVM_VERBOSITY=LOW" -coverage -classdebug +jtag_rbb_enable=0      \
 	$(QUESTASIM_FLAGS)                                                                                            \
 	-gblso $(RISCV)/lib/libfesvr.so -sv_lib $(dpi-library)/ariane_dpi                                             \
 	-do "coverage save -onexit tmp/$@.ucdb; run -a; quit -code [coverage attribute -name TESTSTATUS -concise]"    \
 	${top_level}_optimized +permissive-off                                                                        \
-	+signature=$(riscv-torture-dir)/output/test.rtlsim.sig ++$(riscv-torture-dir)/output/test ++$(target-options) 
+	+signature=$(riscv-torture-dir)/output/test.rtlsim.sig ++$(riscv-torture-dir)/output/test ++$(target-options)
 
 run-torture-verilator: verilate
 	$(ver-library)/Variane_testharness +max-cycles=$(max_cycles) +signature=$(riscv-torture-dir)/output/test.rtlsim.sig $(riscv-torture-dir)/output/test
@@ -319,9 +266,9 @@
 
 clean:
 	rm -rf $(riscv-torture-dir)/output/test*
-	rm -rf $(library)/ $(dpi-library)/ $(ver-library)/ 
+	rm -rf $(library)/ $(dpi-library)/ $(ver-library)/
 	rm -f tmp/*.ucdb tmp/*.log *.wlf *vstf wlft* *.ucdb
-	
+
 .PHONY:
 	build sim simc verilate clean                                             \
 	$(riscv-asm-tests) $(addsuffix _verilator,$(riscv-asm-tests))             \
