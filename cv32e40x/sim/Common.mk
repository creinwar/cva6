--- conflicted
+++ resolved
@@ -15,11 +15,7 @@
 
 CV_CORE_REPO   ?= https://github.com/openhwgroup/cv32e40x
 CV_CORE_BRANCH ?= master
-<<<<<<< HEAD
-CV_CORE_HASH   ?= 5cd7acfadc6c292016aab2bfbd46fc6a10f014de
-=======
 CV_CORE_HASH   ?= 933f5aad16d2fa44ab9dacabe03c62fb923ada26
->>>>>>> db4123a6
 CV_CORE_TAG    ?= none
 
 RISCVDV_REPO    ?= https://github.com/google/riscv-dv
