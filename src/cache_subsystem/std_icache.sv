--- conflicted
+++ resolved
@@ -121,11 +121,7 @@
     assign idx = vaddr_q[ICACHE_BYTE_OFFSET-1:2];
 
     generate
-<<<<<<< HEAD
-        for (genvar i=0;i<ICACHE_SET_ASSOC;i++) begin : g_tag_cmpsel
-=======
         for (genvar i = 0; i < ICACHE_SET_ASSOC; i++) begin : g_tag_cmpsel
->>>>>>> 8401bb99
             assign hit[i] = (tag_rdata[i].tag == tag) ? tag_rdata[i].valid : 1'b0;
             assign cl_sel[i] = (hit[i]) ? data_rdata[i][{idx, 5'b0} +: FETCH_WIDTH] : '0;
             assign way_valid[i] = tag_rdata[i].valid;
@@ -180,10 +176,6 @@
     assign dreq_o.ex = areq_i.fetch_exception;
 
     assign addr = (state_q==FLUSH) ? cnt_q : vaddr_d[ICACHE_INDEX_WIDTH-1:ICACHE_BYTE_OFFSET];
-<<<<<<< HEAD
-
-=======
->>>>>>> 8401bb99
 
     // ------------------
     // Cache Ctrl
@@ -342,11 +334,7 @@
                 req     = evict_way_q;
                 vld_req = evict_way_q;
 
-<<<<<<< HEAD
-                if (axi.r_valid) begin
-=======
                 if (axi_resp_i.r_valid) begin
->>>>>>> 8401bb99
                     we = 1'b1;
                     tag_wdata.tag = tag_q;
                     tag_wdata.valid = 1'b1;
@@ -460,11 +448,7 @@
 //pragma translate_off
 `ifndef VERILATOR
 initial begin
-<<<<<<< HEAD
-    assert ($bits(axi.aw_addr) == 64)
-=======
     assert ($bits(axi_req_o.aw.addr) == 64)
->>>>>>> 8401bb99
         else $fatal(1, "[icache] Ariane needs a 64-bit bus");
 end
 
