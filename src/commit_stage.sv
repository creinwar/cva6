--- conflicted
+++ resolved
@@ -32,14 +32,10 @@
     // to register file
     output  logic [NR_COMMIT_PORTS-1:0][4:0]        waddr_o,            // register file write address
     output  logic [NR_COMMIT_PORTS-1:0][63:0]       wdata_o,            // register file write data
-<<<<<<< HEAD
     output  logic [NR_COMMIT_PORTS-1:0]             we_gpr_o,           // register file write enable
     output  logic [NR_COMMIT_PORTS-1:0]             we_fpr_o,           // floating point register enable
-=======
-    output  logic [NR_COMMIT_PORTS-1:0]             we_o,               // register file write enable
     // Atomic memory operations
     input  amo_resp_t                               amo_resp_i,         // result of AMO operation
->>>>>>> 7b8e5c2a
     // to CSR file and PC Gen (because on certain CSR instructions we'll need to flush the whole pipeline)
     output logic [63:0]                             pc_o,
     // to/from CSR file
@@ -64,12 +60,8 @@
     assign waddr_o[0] = commit_instr_i[0].rd[4:0];
     assign waddr_o[1] = commit_instr_i[1].rd[4:0];
 
-<<<<<<< HEAD
     assign pc_o       = commit_instr_i[0].pc;
     assign dirty_fp_state_o = |we_fpr_o;
-=======
-    assign pc_o = commit_instr_i[0].pc;
->>>>>>> 7b8e5c2a
 
     logic instr_0_is_amo;
     assign instr_0_is_amo = is_amo(commit_instr_i[0].op);
@@ -80,44 +72,26 @@
     always_comb begin : commit
 
         // default assignments
-<<<<<<< HEAD
         commit_ack_o[0]    = 1'b0;
         commit_ack_o[1]    = 1'b0;
+
+        amo_valid_commit_o = 1'b0;
 
         we_gpr_o[0]        = 1'b0;
         we_gpr_o[1]        = 1'b0;
         we_fpr_o           = '{default: 1'b0};
         commit_lsu_o       = 1'b0;
         commit_csr_o       = 1'b0;
-        wdata_o[0]         = commit_instr_i[0].result;
-        wdata_o[1]         = commit_instr_i[1].result;
-        csr_op_o           = ADD; // this corresponds to a CSR NOP
+        // amos will commit on port 0
+        wdata_o[0]      = (amo_resp_i.ack) ? amo_resp_i.result : commit_instr_i[0].result;
+        wdata_o[1]      = commit_instr_i[1].result;
+        csr_op_o        = ADD; // this corresponds to a CSR NOP
         csr_wdata_o        = 64'b0;
         fence_i_o          = 1'b0;
         fence_o            = 1'b0;
         sfence_vma_o       = 1'b0;
         csr_write_fflags_o = 1'b0;
-=======
-        commit_ack_o[0] = 1'b0;
-        commit_ack_o[1] = 1'b0;
-
-        amo_valid_commit_o = 1'b0;
-
-        we_o[0]         = 1'b0;
-        we_o[1]         = 1'b0;
-
-        commit_lsu_o    = 1'b0;
-        commit_csr_o    = 1'b0;
-        // amos will commit on port 0
-        wdata_o[0]      = (amo_resp_i.ack) ? amo_resp_i.result : commit_instr_i[0].result;
-        wdata_o[1]      = commit_instr_i[1].result;
-        csr_op_o        = ADD; // this corresponds to a CSR NOP
-        csr_wdata_o     = 64'b0;
-        fence_i_o       = 1'b0;
-        fence_o         = 1'b0;
-        sfence_vma_o    = 1'b0;
         flush_commit_o  = 1'b0;
->>>>>>> 7b8e5c2a
 
         // we will not commit the instruction if we took an exception
         // and we do not commit the instruction if we requested a halt
@@ -209,7 +183,7 @@
                 // flush the pipeline
                 flush_commit_o = amo_resp_i.ack;
                 amo_valid_commit_o = 1'b1;
-                we_o[0] = amo_resp_i.ack;
+                we_gpr_o[0] = amo_resp_i.ack;
             end
         end
 
@@ -225,21 +199,15 @@
                             && !instr_0_is_amo
                             && !single_step_i) begin
             // only if the first instruction didn't throw an exception and this instruction won't throw an exception
-<<<<<<< HEAD
             // and the functional unit is of type ALU, LOAD, CTRL_FLOW, MULT, FPU or FPU_VEC
-            if (!exception_o.valid && !commit_instr_i[1].ex.valid && (commit_instr_i[1].fu inside {ALU, LOAD, CTRL_FLOW, MULT, FPU, FPU_VEC})) begin
+            if (!exception_o.valid && !commit_instr_i[1].ex.valid
+                                   && (commit_instr_i[1].fu inside {ALU, LOAD, CTRL_FLOW, MULT, FPU, FPU_VEC})) begin
 
                 if (is_rd_fpr(commit_instr_i[1].op))
                     we_fpr_o[1] = 1'b1;
                 else
                     we_gpr_o[1] = 1'b1;
 
-=======
-            // and the operator is of type ALU, LOAD, CTRL_FLOW, MULT
-            if (!exception_o.valid && !commit_instr_i[1].ex.valid
-                                   && (commit_instr_i[1].fu inside {ALU, LOAD, CTRL_FLOW, MULT})) begin
-                we_o[1] = 1'b1;
->>>>>>> 7b8e5c2a
                 commit_ack_o[1] = 1'b1;
 
                 // additionally check if we are retiring an FPU instruction because we need to make sure that we write all
