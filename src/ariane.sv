--- conflicted
+++ resolved
@@ -267,13 +267,9 @@
         .issue_instr_ack_i          ( issue_instr_issue_id            ),
 
         .priv_lvl_i                 ( priv_lvl                        ),
-<<<<<<< HEAD
         .fs_i                       ( fs                              ),
         .frm_i                      ( frm_csr_id_issue_ex             ),
-        .debug_mode_i               ( debug_mode_csr_id               ),
-=======
         .debug_mode_i               ( debug_mode                      ),
->>>>>>> 7b8e5c2a
         .tvm_i                      ( tvm_csr_id                      ),
         .tw_i                       ( tw_csr_id                       ),
         .tsr_i                      ( tsr_csr_id                      ),
@@ -328,20 +324,13 @@
         .csr_ready_i                ( csr_ready_ex_id                 ),
         .csr_valid_o                ( csr_valid_id_ex                 ),
 
-<<<<<<< HEAD
+        // Commit
+        .resolved_branch_i          ( resolved_branch                 ),
         .trans_id_i                 ( {alu_trans_id_ex_id,         lsu_trans_id_ex_id,  branch_trans_id_ex_id,    csr_trans_id_ex_id,         mult_trans_id_ex_id,        fpu_trans_id_ex_id  }),
         .wbdata_i                   ( {alu_result_ex_id,           lsu_result_ex_id,    branch_result_ex_id,      csr_result_ex_id,           mult_result_ex_id,          fpu_result_ex_id    }),
         .ex_ex_i                    ( {{$bits(exception_t){1'b0}}, lsu_exception_ex_id, branch_exception_ex_id,   {$bits(exception_t){1'b0}}, {$bits(exception_t){1'b0}}, fpu_exception_ex_id }),
         .wb_valid_i                 ( {alu_valid_ex_id,            lsu_valid_ex_id,     branch_valid_ex_id,       csr_valid_ex_id,            mult_valid_ex_id,           fpu_valid_ex_id     }),
-        // Commit
-=======
-        .resolved_branch_i          ( resolved_branch                 ),
-        .trans_id_i                 ( {alu_trans_id_ex_id,         lsu_trans_id_ex_id,  branch_trans_id_ex_id,    csr_trans_id_ex_id,         mult_trans_id_ex_id        }),
-        .wbdata_i                   ( {alu_result_ex_id,           lsu_result_ex_id,    branch_result_ex_id,      csr_result_ex_id,           mult_result_ex_id          }),
-        .ex_ex_i                    ( {{$bits(exception_t){1'b0}}, lsu_exception_ex_id, branch_exception_ex_id,   {$bits(exception_t){1'b0}}, {$bits(exception_t){1'b0}} }),
-        .wb_valid_i                 ( {alu_valid_ex_id,            lsu_valid_ex_id,     branch_valid_ex_id,       csr_valid_ex_id,            mult_valid_ex_id           }),
-
->>>>>>> 7b8e5c2a
+
         .waddr_i                    ( waddr_commit_id               ),
         .wdata_i                    ( wdata_commit_id               ),
         .we_gpr_i                   ( we_gpr_commit_id              ),
@@ -392,7 +381,6 @@
         .lsu_commit_ready_o     ( lsu_commit_ready_ex_commit             ), // to commit
         .lsu_exception_o        ( lsu_exception_ex_id                    ),
         .no_st_pending_o        ( no_st_pending_ex_commit                ),
-<<<<<<< HEAD
         // MULT
         .mult_ready_o           ( mult_ready_ex_id                       ),
         .mult_valid_i           ( mult_valid_id_ex                       ),
@@ -409,11 +397,9 @@
         .fpu_result_o           ( fpu_result_ex_id                       ),
         .fpu_valid_o            ( fpu_valid_ex_id                        ),
         .fpu_exception_o        ( fpu_exception_ex_id                    ),
-=======
         .amo_valid_commit_i     ( amo_valid_commit                       ),
         .amo_req_o              ( amo_req                                ),
         .amo_resp_i             ( amo_resp                               ),
->>>>>>> 7b8e5c2a
         // CSR
         .csr_ready_o            ( csr_ready_ex_id                        ),
         .csr_valid_i            ( csr_valid_id_ex                        ),
@@ -451,14 +437,9 @@
         .halt_i                 ( halt_ctrl                     ),
         .flush_dcache_i         ( dcache_flush_ctrl_cache       ),
         .exception_o            ( ex_commit                     ),
-<<<<<<< HEAD
         .dirty_fp_state_o       ( dirty_fp_state                ),
-        .debug_mode_i           ( debug_mode_csr_id             ),
-        .debug_req_i            ( debug_req_i                   ),
-=======
         .debug_mode_i           ( debug_mode                    ),
         .debug_req_i            ( debug_req                     ),
->>>>>>> 7b8e5c2a
         .single_step_i          ( single_step_csr_commit        ),
         .commit_instr_i         ( commit_instr_id_commit        ),
         .commit_ack_o           ( commit_ack                    ),
