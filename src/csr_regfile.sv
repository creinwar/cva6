--- conflicted
+++ resolved
@@ -23,7 +23,6 @@
     input  logic                  time_irq_i,                 // Timer threw a interrupt
     // send a flush request out if a CSR with a side effect has changed (e.g. written)
     output logic                  flush_o,
-    output logic                  flush_tlb_o,                // flush TLB
     output logic                  halt_csr_o,                 // halt requested
     // commit acknowledge
     input  scoreboard_entry_t [NR_COMMIT_PORTS-1:0] commit_instr_i, // the instruction we want to commit
@@ -154,8 +153,6 @@
 
         if (csr_read) begin
             unique case (csr_addr.address)
-<<<<<<< HEAD
-=======
                 riscv::CSR_FFLAGS: begin
                     if (mstatus_q.fs == riscv::Off) begin
                         read_access_exception = 1'b1;
@@ -185,7 +182,6 @@
                         csr_rdata = {57'b0, fcsr_q.fprec};
                     end
                 end
->>>>>>> 8401bb99
                 // debug registers
                 riscv::CSR_DCSR:               csr_rdata = {32'b0, dcsr_q};
                 riscv::CSR_DPC:                csr_rdata = dpc_q;
@@ -196,13 +192,9 @@
                 riscv::CSR_TDATA2:;  // not implemented
                 riscv::CSR_TDATA3:;  // not implemented
                 // supervisor registers
-<<<<<<< HEAD
                 riscv::CSR_SSTATUS: begin
                     csr_rdata = mstatus_q & ariane_pkg::SMODE_STATUS_READ_MASK;
                 end
-=======
-                riscv::CSR_SSTATUS:            csr_rdata = mstatus_q & ariane_pkg::SMODE_STATUS_MASK;
->>>>>>> 8401bb99
                 riscv::CSR_SIE:                csr_rdata = mie_q & mideleg_q;
                 riscv::CSR_SIP:                csr_rdata = mip_q & mideleg_q;
                 riscv::CSR_STVEC:              csr_rdata = stvec_q;
@@ -268,21 +260,16 @@
         automatic riscv::satp_t sapt;
         automatic logic [63:0] instret;
 
-        flush_tlb_o = 1'b0;
 
         sapt = satp_q;
         instret = instret_q;
-<<<<<<< HEAD
-
-=======
->>>>>>> 8401bb99
+
         // --------------------
         // Counters
         // --------------------
         cycle_d = cycle_q;
         instret_d = instret_q;
         if (!debug_mode_q) begin
-<<<<<<< HEAD
             // increase instruction retired counter
             for (int i = 0; i < NR_COMMIT_PORTS; i++) begin
                 if (commit_ack_i[i] && !ex_i.valid) instret++;
@@ -291,13 +278,6 @@
             // increment the cycle count
             if (ENABLE_CYCLE_COUNT) cycle_d = cycle_q + 1'b1;
             else cycle_d = instret;
-=======
-            // just increment the cycle count
-            cycle_d = cycle_q + 1'b1;
-            // increase instruction retired counter
-            for (int i = 0; i < NR_COMMIT_PORTS; i++)  if (commit_ack_i[i]) instret++;
-            instret_d = instret;
->>>>>>> 8401bb99
         end
 
         eret_o                  = 1'b0;
@@ -350,14 +330,10 @@
 
         en_ld_st_translation_d  = en_ld_st_translation_q;
         dirty_fp_state_csr      = 1'b0;
-        pmpcfg0_d               = pmpcfg0_q;
-        pmpaddr0_d              = pmpaddr0_q;
 
         // check for correct access rights and that we are writing
         if (csr_we) begin
             unique case (csr_addr.address)
-<<<<<<< HEAD
-=======
                 // Floating-Point
                 riscv::CSR_FFLAGS: begin
                     if (mstatus_q.fs == riscv::Off) begin
@@ -399,7 +375,6 @@
                         flush_o = 1'b1;
                     end
                 end
->>>>>>> 8401bb99
                 // debug CSR
                 riscv::CSR_DCSR: begin
                     dcsr_d = csr_wdata[31:0];
@@ -421,35 +396,16 @@
                 riscv::CSR_TDATA3:;  // not implemented
                 // sstatus is a subset of mstatus - mask it accordingly
                 riscv::CSR_SSTATUS: begin
-<<<<<<< HEAD
                     mask = ariane_pkg::SMODE_STATUS_WRITE_MASK;
                     mstatus_d = (mstatus_q & ~mask) | (csr_wdata & mask);
-=======
-                    mstatus_d = csr_wdata;
-                    // also hardwire the registers for sstatus
-                    mstatus_d.sxl  = riscv::XLEN_64;
-                    mstatus_d.uxl  = riscv::XLEN_64;
-                    // hardwired extension registers
-                    mstatus_d.sd   = (&mstatus_q.xs) | (&mstatus_q.fs);
-                    mstatus_d.xs   = riscv::Off;
                     // hardwire to zero if floating point extension is not present
                     if (!FP_PRESENT) begin
                         mstatus_d.fs = riscv::Off;
                     end
-                    mstatus_d.upie = 1'b0;
-                    mstatus_d.uie  = 1'b0;
-                    // not all fields of mstatus can be written
-                    mstatus_d.mie  = mstatus_q.mie;
-                    mstatus_d.mpie = mstatus_q.mpie;
-                    mstatus_d.mpp  = mstatus_q.mpp;
-                    mstatus_d.mprv = mstatus_q.mprv;
-                    mstatus_d.tsr  = mstatus_q.tsr;
-                    mstatus_d.tw   = mstatus_q.tw;
-                    mstatus_d.tvm  = mstatus_q.tvm;
->>>>>>> 8401bb99
+                    // hardwired extension registers
+                    mstatus_d.sd   = (&mstatus_q.xs) | (&mstatus_q.fs);
                     // this instruction has side-effects
                     flush_o = 1'b1;
-                    flush_tlb_o = 1'b1;
                 end
                 // even machine mode interrupts can be visible and set-able to supervisor
                 // if the corresponding bit in mideleg is set
@@ -485,7 +441,6 @@
                     // changing the mode can have side-effects on address translation (e.g.: other instructions), re-fetch
                     // the next instruction by executing a flush
                     flush_o = 1'b1;
-                    flush_tlb_o = 1'b1;
                 end
 
                 riscv::CSR_MSTATUS: begin
@@ -500,7 +455,6 @@
                     mstatus_d.uie  = 1'b0;
                     // this register has side-effects on other registers, flush the pipeline
                     flush_o        = 1'b1;
-                    flush_tlb_o    = 1'b1;
                 end
                 // MISA is WARL (Write Any Value, Reads Legal Value)
                 riscv::CSR_MISA:;
@@ -543,12 +497,6 @@
                     mask = riscv::MIP_SSIP | riscv::MIP_STIP | riscv::MIP_SEIP;
                     mip_d = (mip_q & ~mask) | (csr_wdata & mask);
                 end
-<<<<<<< HEAD
-=======
-                // Placeholders for M-mode protection
-                riscv::CSR_PMPCFG0:            pmpcfg0_d   = csr_wdata;
-                riscv::CSR_PMPADDR0:           pmpaddr0_d  = csr_wdata;
->>>>>>> 8401bb99
                 // performance counters
                 riscv::CSR_MCYCLE:             cycle_d     = csr_wdata;
                 riscv::CSR_MINSTRET:           instret     = csr_wdata;
@@ -573,30 +521,23 @@
             endcase
         end
 
-<<<<<<< HEAD
         mstatus_d.sxl  = riscv::XLEN_64;
         mstatus_d.uxl  = riscv::XLEN_64;
-=======
+
         // mark the floating point extension register as dirty
         if (FP_PRESENT && (dirty_fp_state_csr || dirty_fp_state_i)) begin
             mstatus_d.fs = riscv::Dirty;
         end
 
         // write the floating point status register
-        if (csr_write_fflags_i)
+        if (csr_write_fflags_i) begin
             fcsr_d.fflags = csr_wdata_i[4:0] | fcsr_q.fflags;
->>>>>>> 8401bb99
-
+        end
         // ---------------------
         // External Interrupts
         // ---------------------
         // Machine Mode External Interrupt Pending
         mip_d[riscv::IRQ_M_EXT] = irq_i[0];
-<<<<<<< HEAD
-=======
-        // Supervisor Mode External Interrupt Pending
-        mip_d[riscv::IRQ_S_EXT] = mie_q[riscv::IRQ_S_EXT] & irq_i[1];
->>>>>>> 8401bb99
         // Machine software interrupt
         mip_d[riscv::IRQ_M_SOFT] = ipi_i;
         // Timer interrupt pending, coming from platform timer
@@ -772,7 +713,6 @@
             mstatus_d.mpp  = riscv::PRIV_LVL_U;
             // set mpie to 1
             mstatus_d.mpie = 1'b1;
-            flush_tlb_o = 1'b1;
         end
 
         if (sret) begin
@@ -786,7 +726,6 @@
             mstatus_d.spp  = 1'b0;
             // set spie to 1
             mstatus_d.spie = 1'b1;
-            flush_tlb_o = 1'b1;
         end
 
         // return from debug mode
@@ -982,41 +921,9 @@
         end
     end
 
-    // `ifdef SYNTHESIS
-    // ila_0 i_ila_0 (
-    //     .clk(clk_i), // input wire clk
-    //     .probe0(commit_instr_i[0].pc), // input wire [63:0]  probe0
-    //     .probe1(commit_instr_i[1].pc), // input wire [63:0]  probe1
-    //     .probe2(commit_ack_i[0]), // input wire [0:0]  probe2
-    //     .probe3(commit_ack_i[1]), // input wire [0:0]  probe3
-    //     .probe4(mstatus_q.mie), // input wire [0:0]  probe4
-    //     .probe5(mstatus_q.mpp), // input wire [1:0]  probe5
-    //     .probe6(mstatus_q.mpie), // input wire [0:0]  probe6
-    //     .probe7(mstatus_q.sie), // input wire [0:0]  probe7
-    //     .probe8(mstatus_q.spp), // input wire [0:0]  probe8
-    //     .probe9(mstatus_q.spie), // input wire [0:0]  probe9
-    //     .probe10(mip_q[riscv::IRQ_S_SOFT]), // input wire [0:0]  probe10
-    //     .probe11(mip_q[riscv::IRQ_M_SOFT]), // input wire [0:0]  probe11
-    //     .probe12(mip_q[riscv::IRQ_S_TIMER]), // input wire [0:0]  probe12
-    //     .probe13(mip_q[riscv::IRQ_M_TIMER]), // input wire [0:0]  probe13
-    //     .probe14(mie_q[riscv::IRQ_S_SOFT]), // input wire [0:0]  probe14
-    //     .probe15(mie_q[riscv::IRQ_M_SOFT]), // input wire [0:0]  probe15
-    //     .probe16(mie_q[riscv::IRQ_S_TIMER]), // input wire [0:0]  probe16
-    //     .probe17(mie_q[riscv::IRQ_M_TIMER]), // input wire [0:0]  probe17
-    //     .probe18(priv_lvl_o), // input wire [1:0]  probe18
-    //     .probe19(sepc_q),
-    //     .probe20(mepc_q),
-    //     .probe21(commit_instr_i[0].valid),
-    //     .probe22(commit_instr_i[1].valid),
-    //     .probe23(csr_exception_o.tval),
-    //     .probe24('0)
-    // );
-    // `endif
-
     // -------------------
     // Output Assignments
     // -------------------
-<<<<<<< HEAD
     always_comb begin
         // When the SEIP bit is read with a CSRRW, CSRRS, or CSRRC instruction, the value
         // returned in the rd destination register contains the logical-OR of the software-writable
@@ -1033,13 +940,7 @@
             default:;
         endcase
     end
-=======
-    // When the SEIP bit is read with a CSRRW, CSRRS, or CSRRC instruction, the value
-    // returned in the rd destination register contains the logical-OR of the software-writable
-    // bit and the interrupt signal from the interrupt controller.
-    assign csr_rdata_o      = (csr_addr.address == riscv::CSR_MIP) ? (csr_rdata | (irq_i[1] << riscv::IRQ_S_EXT))
-                                                                   : csr_rdata;
->>>>>>> 8401bb99
+
     // in debug mode we execute with privilege level M
     assign priv_lvl_o       = (debug_mode_q) ? riscv::PRIV_LVL_M : priv_lvl_q;
     // FPU outputs
@@ -1080,9 +981,6 @@
             dscratch0_q            <= 64'b0;
             // machine mode registers
             mstatus_q              <= 64'b0;
-            // m-mode protection
-            pmpcfg0_q              <= '0;
-            pmpaddr0_q             <= '0;
             // set to boot address + direct mode + 4 byte offset which is the initial trap
             mtvec_rst_load_q       <= 1'b1;
             mtvec_q                <= '0;
@@ -1133,9 +1031,6 @@
             mtval_q                <= mtval_d;
             dcache_q               <= dcache_d;
             icache_q               <= icache_d;
-            // m-mode protection
-            pmpcfg0_q              <= pmpcfg0_d;
-            pmpaddr0_q             <= pmpaddr0_d;
             // supervisor mode registers
             sepc_q                 <= sepc_d;
             scause_q               <= scause_d;
