# Changelog
All notable changes to this project will be documented in this file.

The format is based on [Keep a Changelog](http://keepachangelog.com/en/1.0.0/)
and this project adheres to [Semantic Versioning](http://semver.org/spec/v2.0.0.html).

## [Unreleased]

<<<<<<< HEAD
=======
### 4.2.0 - 2019-06-04

>>>>>>> e873743b
### Added

- Check execute PMA on instruction frontend
- Add support for non-contiguous cacheable regions to the PMA checks
- Provision exponential backoff for AMO SC in L1 D$ miss handler

### Changed

<<<<<<< HEAD
- Several small fixes to get the code running on VCS 
- Fix compressed instruction decoding in tracer
- Fix privilege bug in performance counters. The counters have always been accessible in user mode.
- Fix RISC-V PK simulation bug caused due to insufficient time to init the `a0` and `a1` registers via the bootrom
- Fix bug in wt_axi_adapter (only appeared when dcache lines were wider than icache lines)
=======
- Several small fixes to get the code running on VCS
- Fix compressed instruction decoding in tracer
- Fix privilege bug in performance counters. The counters have always been accessible in user mode.
- Fix RISC-V PK simulation bug caused due to insufficient time to init the `a0` and `a1` registers via the bootrom
- Fix bug in `wt_axi_adapter` (only appeared when dcache lines were wider than icache lines)
>>>>>>> e873743b
- Fix potentially long timing path in `axi_lite_interface`
- Fix VCS elab warning in `load_store_unit`
- Replace PLIC with implementation from lowRISC
- Re-work interrupt and debug subsystem to associate requests during decode. This improves stability on for non-idempotent loads.
<<<<<<< HEAD
- Bump `common_cells` to v1.13.0
- Bump `riscv-dbq` and `fpnew`
- Improve FPU pipelining and timing around scoreboard
- Reworked the axilite to PLIC shim for OpenPiton+Ariane
=======
- Bump `fpnew` to `v0.5.5`
- Bump `axi` to `v0.7.0`
- Bump `common_cells` to `v1.13.1`
- Bump `riscv-dbg` to `v0.1`
- Improve FPU pipelining and timing around scoreboard
- Reworked the `axilite` to PLIC shim for OpenPiton+Ariane
- Remove `in` and `out` aliases for AXI interfaces
- Fix small issues with DC synthesis
- Fix wrong dirtying of `sd` flag in `mstatus`
- Synthesis fix for `Vivado 2018.3`
- Clean-up instruction front-end, small IPC improvement
- Move to Verilator `4.014`
>>>>>>> e873743b

### 4.1.2

- Update FPU headers (license)

### 4.1.1

### Changed

- Hotfix: add missing defines for OpenPiton cache system.

### 4.1.0

### Added

- Official support for floating point unit
- Added AXI-64bit adapter for write-through cache system
- Added AXI atomic ops and exclusive access support to write-through cache system
- Provision `riscv-isa-sim` tandem simulation
- Support for preloading

### Changed

- Rerouted the JTAG from PMOD to second channel of FTDI 2232 chip on Genesys 2 board
- Increase available RAM size on Genesys II board to 1 GiB
- Fixed problem which decoded compressed hints as illegal instructions
- Reduce clock frequency of FPGA to 30 MHz to accomodate FPU
- Bugfixes in write-through cache system
- ID width fix in random delayer

### 4.0.0

### Added

- Preliminary support for A-Extension
- Preliminary FP support
- Preliminary support for OpenPiton cache system
- Commit log feature
- Provisioned `aw_top` signal for close to memory atomics
- FPGA Support
- Misc bug-fixes
- Platform Level Interrupt Controller (PLIC)
- FPGA Bootrom with capability to boot from SD Card

### Changed

- core_id / cluster_id inputs have been merged to hard_id input (interface changes)
- The three AXI ports have been merged into one (interface changes)
- [Bugfix] Wrong flagging of memory in machine mode if high bits (63-38) are not equal #136

### 3.0.0

### Added

- Added RISC-V compliant debug (interface changes)
- Implemented basic re-naming

### Changed

- [Bugfix] Cache-refill AXI logic (AXI protocol violation)
- [Bugfix] `MSTATUS` write-able through `SSTATUS` #65
- [Bugfix] PTW has protocol violation #61
- [Bugfix] Race-condition #54
- Removed timer input. Access to mtime will trap and must be handled by M-mode SW.

### 2.0.2 - 2018-04-08

### Changed

- Bugfix in flush behaviour of cache #34
- Pumped submodules

### 2.0.1 - 2018-01-26

### Added

- Improved instruction fetch fronten-end
- Add RAS
- Add support for Bender hardware management

### Changed

- Bugfix in non-detected illegal instruction #12
- Bugfix in non-detected illegal instruction JALR (funct3 != 0)
- Bugfix in non-detected illegal instruction FENCE (some bit-checks missing)

### 2.0.0 - 2018-01-26

### Added

- Instruction cache added
- Support for Verilator

### Changed

- CI support for verilator
- Update documentation

### 1.0.0 - 2018-01-17

### Added

- Non-blocking data cache
- Two AXI interfaces on top level, one for bypassing and one for actual cache-able regions
- Performance Counters
- Hardware multiplication (full M-Extension)
- Support for inter processor interrupts (IPI)

### Changed

- Testbench: EOC component now listening on store interface only
- Store interfaces has been simplified by removing the `valid` signal, a transaction is now considered finished as soon as the dcache gives the grant signal.
- EOC and dcache checker has been reworked to get rid of absolute path in UVM testbench
- Fix problem when bypassing the data cache

### 0.4.0 - 2017-10-13

Linux booting on FPGA.

### Added
- Support for M Extension (mul, div and reminder) in simulation
- Preliminary debug support
- Added support for cache management instructions

### Changed
- Various bug fixes (branch-prediction, PTW and TLB problems, interrupt handling)
- Fixed synthesis issues

## [0.3.0] - 2017-07-15

### Added
- Added support for device tree in Ariane's testbench

### Changed
- Bugfixes in compressed decoder (legal shifts where throwing an illegal instruction although they where legal)
- Increase memory size to 16 MB in-order to simulate a full Linux boot
- Re-worked timer facilities in the CSR section, moved to a platform RTC
- Core completed its first full Linux boot
- Changelog design, adhering to a common [standard](http://keepachangelog.com/en/1.0.0/)

## [0.2.0] - 2017-06-28

### Added
- Virtual memory support according to RISC-V privilege specification 1.11 (WIP)
- Add support for Torture test framework

### Changed
- IPC improvements
- Timing improvements
- New fetch interface, smaller and ready for macro-op fusion and dual-issue

## [0.1.0] - 2017-06-21

### Added
- Initial development, getting to a stable point<|MERGE_RESOLUTION|>--- conflicted
+++ resolved
@@ -6,11 +6,8 @@
 
 ## [Unreleased]
 
-<<<<<<< HEAD
-=======
 ### 4.2.0 - 2019-06-04
 
->>>>>>> e873743b
 ### Added
 
 - Check execute PMA on instruction frontend
@@ -19,29 +16,15 @@
 
 ### Changed
 
-<<<<<<< HEAD
-- Several small fixes to get the code running on VCS 
-- Fix compressed instruction decoding in tracer
-- Fix privilege bug in performance counters. The counters have always been accessible in user mode.
-- Fix RISC-V PK simulation bug caused due to insufficient time to init the `a0` and `a1` registers via the bootrom
-- Fix bug in wt_axi_adapter (only appeared when dcache lines were wider than icache lines)
-=======
 - Several small fixes to get the code running on VCS
 - Fix compressed instruction decoding in tracer
 - Fix privilege bug in performance counters. The counters have always been accessible in user mode.
 - Fix RISC-V PK simulation bug caused due to insufficient time to init the `a0` and `a1` registers via the bootrom
 - Fix bug in `wt_axi_adapter` (only appeared when dcache lines were wider than icache lines)
->>>>>>> e873743b
 - Fix potentially long timing path in `axi_lite_interface`
 - Fix VCS elab warning in `load_store_unit`
 - Replace PLIC with implementation from lowRISC
 - Re-work interrupt and debug subsystem to associate requests during decode. This improves stability on for non-idempotent loads.
-<<<<<<< HEAD
-- Bump `common_cells` to v1.13.0
-- Bump `riscv-dbq` and `fpnew`
-- Improve FPU pipelining and timing around scoreboard
-- Reworked the axilite to PLIC shim for OpenPiton+Ariane
-=======
 - Bump `fpnew` to `v0.5.5`
 - Bump `axi` to `v0.7.0`
 - Bump `common_cells` to `v1.13.1`
@@ -54,7 +37,6 @@
 - Synthesis fix for `Vivado 2018.3`
 - Clean-up instruction front-end, small IPC improvement
 - Move to Verilator `4.014`
->>>>>>> e873743b
 
 ### 4.1.2
 
