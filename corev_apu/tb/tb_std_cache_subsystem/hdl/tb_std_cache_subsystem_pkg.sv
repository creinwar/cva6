--- conflicted
+++ resolved
@@ -2015,7 +2015,6 @@
 
         endtask
 
-<<<<<<< HEAD
         // - - - - - - - - - - - - - - - - - - - - - - - - - - - - - - - - - - -
         // check behaviour when invalidating a cacheline
         // - - - - - - - - - - - - - - - - - - - - - - - - - - - - - - - - - - -
@@ -2099,8 +2098,6 @@
             end
         endtask
 
-=======
->>>>>>> 062d5f34
         // - - - - - - - - - - - - - - - - - - - - - - - - - - - - - - - - - - -
         // check behaviour when receiving AMO requests
         // - - - - - - - - - - - - - - - - - - - - - - - - - - - - - - - - - - -
