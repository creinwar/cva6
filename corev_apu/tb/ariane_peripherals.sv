// Copyright 2018 ETH Zurich and University of Bologna.
// Copyright and related rights are licensed under the Solderpad Hardware
// License, Version 0.51 (the "License"); you may not use this file except in
// compliance with the License.  You may obtain a copy of the License at
// http://solderpad.org/licenses/SHL-0.51. Unless required by applicable law
// or agreed to in writing, software, hardware and materials distributed under
// this License is distributed on an "AS IS" BASIS, WITHOUT WARRANTIES OR
// CONDITIONS OF ANY KIND, either express or implied. See the License for the
// specific language governing permissions and limitations under the License.

`include "register_interface/assign.svh"
`include "register_interface/typedef.svh"

// Xilinx Peripherals
module ariane_peripherals #(
    parameter int AxiAddrWidth = -1,
    parameter int AxiDataWidth = -1,
    parameter int AxiIdWidth   = -1,
    parameter int AxiUserWidth = 1,
    parameter bit InclUART     = 1,
    parameter bit InclSPI      = 0,
    parameter bit InclEthernet = 0,
    parameter bit InclGPIO     = 0,
    parameter bit InclTimer    = 1
) (
    input  logic       clk_i           , // Clock
    input  logic       rst_ni          , // Asynchronous reset active low
    AXI_BUS.Slave      plic            ,
    AXI_BUS.Slave      uart            ,
    AXI_BUS.Slave      spi             ,
    AXI_BUS.Slave      ethernet        ,
    AXI_BUS.Slave      timer           ,
<<<<<<< HEAD
    output logic [ariane_soc::NumTargets-1:0] irq_o   ,
=======
    output logic [(ariane_soc::NumHarts)-1:0][1:0] irq_o,
>>>>>>> 7a3df2a9
    // UART
    input  logic       rx_i            ,
    output logic       tx_o            ,
    // Ethernet
    input  wire        eth_txck        ,
    input  wire        eth_rxck        ,
    input  wire        eth_rxctl       ,
    input  wire [3:0]  eth_rxd         ,
    output wire        eth_rst_n       ,
    output wire        eth_tx_en       ,
    output wire [3:0]  eth_txd         ,
    inout  wire        phy_mdio        ,
    output logic       eth_mdc         ,
    // MDIO Interface
    inout              mdio            ,
    output             mdc             ,
    // SPI
    output logic       spi_clk_o       ,
    output logic       spi_mosi        ,
    input  logic       spi_miso        ,
    output logic       spi_ss
);

    // ---------------
    // 1. PLIC
    // ---------------
    logic [ariane_soc::NumSources-1:0] irq_sources;

    // Unused interrupt sources
    assign irq_sources[ariane_soc::NumSources-1:7] = '0;

    REG_BUS #(
        .ADDR_WIDTH ( 32 ),
        .DATA_WIDTH ( 32 )
    ) reg_bus (clk_i);

    logic         plic_penable;
    logic         plic_pwrite;
    logic [31:0]  plic_paddr;
    logic         plic_psel;
    logic [31:0]  plic_pwdata;
    logic [31:0]  plic_prdata;
    logic         plic_pready;
    logic         plic_pslverr;

    axi2apb_64_32 #(
        .AXI4_ADDRESS_WIDTH ( AxiAddrWidth  ),
        .AXI4_RDATA_WIDTH   ( AxiDataWidth  ),
        .AXI4_WDATA_WIDTH   ( AxiDataWidth  ),
        .AXI4_ID_WIDTH      ( AxiIdWidth    ),
        .AXI4_USER_WIDTH    ( AxiUserWidth  ),
        .BUFF_DEPTH_SLAVE   ( 2             ),
        .APB_ADDR_WIDTH     ( 32            )
    ) i_axi2apb_64_32_plic (
        .ACLK      ( clk_i          ),
        .ARESETn   ( rst_ni         ),
        .test_en_i ( 1'b0           ),
        .AWID_i    ( plic.aw_id     ),
        .AWADDR_i  ( plic.aw_addr   ),
        .AWLEN_i   ( plic.aw_len    ),
        .AWSIZE_i  ( plic.aw_size   ),
        .AWBURST_i ( plic.aw_burst  ),
        .AWLOCK_i  ( plic.aw_lock   ),
        .AWCACHE_i ( plic.aw_cache  ),
        .AWPROT_i  ( plic.aw_prot   ),
        .AWREGION_i( plic.aw_region ),
        .AWUSER_i  ( plic.aw_user   ),
        .AWQOS_i   ( plic.aw_qos    ),
        .AWVALID_i ( plic.aw_valid  ),
        .AWREADY_o ( plic.aw_ready  ),
        .WDATA_i   ( plic.w_data    ),
        .WSTRB_i   ( plic.w_strb    ),
        .WLAST_i   ( plic.w_last    ),
        .WUSER_i   ( plic.w_user    ),
        .WVALID_i  ( plic.w_valid   ),
        .WREADY_o  ( plic.w_ready   ),
        .BID_o     ( plic.b_id      ),
        .BRESP_o   ( plic.b_resp    ),
        .BVALID_o  ( plic.b_valid   ),
        .BUSER_o   ( plic.b_user    ),
        .BREADY_i  ( plic.b_ready   ),
        .ARID_i    ( plic.ar_id     ),
        .ARADDR_i  ( plic.ar_addr   ),
        .ARLEN_i   ( plic.ar_len    ),
        .ARSIZE_i  ( plic.ar_size   ),
        .ARBURST_i ( plic.ar_burst  ),
        .ARLOCK_i  ( plic.ar_lock   ),
        .ARCACHE_i ( plic.ar_cache  ),
        .ARPROT_i  ( plic.ar_prot   ),
        .ARREGION_i( plic.ar_region ),
        .ARUSER_i  ( plic.ar_user   ),
        .ARQOS_i   ( plic.ar_qos    ),
        .ARVALID_i ( plic.ar_valid  ),
        .ARREADY_o ( plic.ar_ready  ),
        .RID_o     ( plic.r_id      ),
        .RDATA_o   ( plic.r_data    ),
        .RRESP_o   ( plic.r_resp    ),
        .RLAST_o   ( plic.r_last    ),
        .RUSER_o   ( plic.r_user    ),
        .RVALID_o  ( plic.r_valid   ),
        .RREADY_i  ( plic.r_ready   ),
        .PENABLE   ( plic_penable   ),
        .PWRITE    ( plic_pwrite    ),
        .PADDR     ( plic_paddr     ),
        .PSEL      ( plic_psel      ),
        .PWDATA    ( plic_pwdata    ),
        .PRDATA    ( plic_prdata    ),
        .PREADY    ( plic_pready    ),
        .PSLVERR   ( plic_pslverr   )
    );

    apb_to_reg i_apb_to_reg (
        .clk_i     ( clk_i        ),
        .rst_ni    ( rst_ni       ),
        .penable_i ( plic_penable ),
        .pwrite_i  ( plic_pwrite  ),
        .paddr_i   ( plic_paddr   ),
        .psel_i    ( plic_psel    ),
        .pwdata_i  ( plic_pwdata  ),
        .prdata_o  ( plic_prdata  ),
        .pready_o  ( plic_pready  ),
        .pslverr_o ( plic_pslverr ),
        .reg_o     ( reg_bus      )
    );

    // define reg type according to REG_BUS above
    `REG_BUS_TYPEDEF_ALL(plic, logic[31:0], logic[31:0], logic[3:0])
    plic_req_t plic_req;
    plic_rsp_t plic_rsp;

    // assign REG_BUS.out to (req_t, rsp_t) pair
    `REG_BUS_ASSIGN_TO_REQ(plic_req, reg_bus)
    `REG_BUS_ASSIGN_FROM_RSP(reg_bus, plic_rsp)

    plic_top #(
      .N_SOURCE    ( ariane_soc::NumSources  ),
      .N_TARGET    ( (ariane_soc::NumTargets)*(ariane_soc::NumHarts) ),
      .MAX_PRIO    ( ariane_soc::MaxPriority ),
      .reg_req_t   ( plic_req_t              ),
      .reg_rsp_t   ( plic_rsp_t              )
    ) i_plic (
      .clk_i,
      .rst_ni,
      .req_i         ( plic_req    ),
      .resp_o        ( plic_rsp    ),
      .le_i          ( '0          ), // 0:level 1:edge
      .irq_sources_i ( irq_sources ),
      .eip_targets_o ( irq_o       )
    );

    // ---------------
    // 2. UART
    // ---------------
    logic         uart_penable;
    logic         uart_pwrite;
    logic [31:0]  uart_paddr;
    logic         uart_psel;
    logic [31:0]  uart_pwdata;
    logic [31:0]  uart_prdata;
    logic         uart_pready;
    logic         uart_pslverr;

    axi2apb_64_32 #(
        .AXI4_ADDRESS_WIDTH ( AxiAddrWidth ),
        .AXI4_RDATA_WIDTH   ( AxiDataWidth ),
        .AXI4_WDATA_WIDTH   ( AxiDataWidth ),
        .AXI4_ID_WIDTH      ( AxiIdWidth   ),
        .AXI4_USER_WIDTH    ( AxiUserWidth ),
        .BUFF_DEPTH_SLAVE   ( 2            ),
        .APB_ADDR_WIDTH     ( 32           )
    ) i_axi2apb_64_32_uart (
        .ACLK      ( clk_i          ),
        .ARESETn   ( rst_ni         ),
        .test_en_i ( 1'b0           ),
        .AWID_i    ( uart.aw_id     ),
        .AWADDR_i  ( uart.aw_addr   ),
        .AWLEN_i   ( uart.aw_len    ),
        .AWSIZE_i  ( uart.aw_size   ),
        .AWBURST_i ( uart.aw_burst  ),
        .AWLOCK_i  ( uart.aw_lock   ),
        .AWCACHE_i ( uart.aw_cache  ),
        .AWPROT_i  ( uart.aw_prot   ),
        .AWREGION_i( uart.aw_region ),
        .AWUSER_i  ( uart.aw_user   ),
        .AWQOS_i   ( uart.aw_qos    ),
        .AWVALID_i ( uart.aw_valid  ),
        .AWREADY_o ( uart.aw_ready  ),
        .WDATA_i   ( uart.w_data    ),
        .WSTRB_i   ( uart.w_strb    ),
        .WLAST_i   ( uart.w_last    ),
        .WUSER_i   ( uart.w_user    ),
        .WVALID_i  ( uart.w_valid   ),
        .WREADY_o  ( uart.w_ready   ),
        .BID_o     ( uart.b_id      ),
        .BRESP_o   ( uart.b_resp    ),
        .BVALID_o  ( uart.b_valid   ),
        .BUSER_o   ( uart.b_user    ),
        .BREADY_i  ( uart.b_ready   ),
        .ARID_i    ( uart.ar_id     ),
        .ARADDR_i  ( uart.ar_addr   ),
        .ARLEN_i   ( uart.ar_len    ),
        .ARSIZE_i  ( uart.ar_size   ),
        .ARBURST_i ( uart.ar_burst  ),
        .ARLOCK_i  ( uart.ar_lock   ),
        .ARCACHE_i ( uart.ar_cache  ),
        .ARPROT_i  ( uart.ar_prot   ),
        .ARREGION_i( uart.ar_region ),
        .ARUSER_i  ( uart.ar_user   ),
        .ARQOS_i   ( uart.ar_qos    ),
        .ARVALID_i ( uart.ar_valid  ),
        .ARREADY_o ( uart.ar_ready  ),
        .RID_o     ( uart.r_id      ),
        .RDATA_o   ( uart.r_data    ),
        .RRESP_o   ( uart.r_resp    ),
        .RLAST_o   ( uart.r_last    ),
        .RUSER_o   ( uart.r_user    ),
        .RVALID_o  ( uart.r_valid   ),
        .RREADY_i  ( uart.r_ready   ),
        .PENABLE   ( uart_penable   ),
        .PWRITE    ( uart_pwrite    ),
        .PADDR     ( uart_paddr     ),
        .PSEL      ( uart_psel      ),
        .PWDATA    ( uart_pwdata    ),
        .PRDATA    ( uart_prdata    ),
        .PREADY    ( uart_pready    ),
        .PSLVERR   ( uart_pslverr   )
    );

    if (InclUART) begin : gen_uart
        apb_uart i_apb_uart (
            .CLK     ( clk_i           ),
            .RSTN    ( rst_ni          ),
            .PSEL    ( uart_psel       ),
            .PENABLE ( uart_penable    ),
            .PWRITE  ( uart_pwrite     ),
            .PADDR   ( uart_paddr[4:2] ),
            .PWDATA  ( uart_pwdata     ),
            .PRDATA  ( uart_prdata     ),
            .PREADY  ( uart_pready     ),
            .PSLVERR ( uart_pslverr    ),
            .INT     ( irq_sources[0]  ),
            .OUT1N   (                 ), // keep open
            .OUT2N   (                 ), // keep open
            .RTSN    (                 ), // no flow control
            .DTRN    (                 ), // no flow control
            .CTSN    ( 1'b0            ),
            .DSRN    ( 1'b0            ),
            .DCDN    ( 1'b0            ),
            .RIN     ( 1'b0            ),
            .SIN     ( rx_i            ),
            .SOUT    ( tx_o            )
        );
    end else begin
        assign irq_sources[0] = 1'b0;
        /* pragma translate_off */
        mock_uart i_mock_uart (
            .clk_i     ( clk_i        ),
            .rst_ni    ( rst_ni       ),
            .penable_i ( uart_penable ),
            .pwrite_i  ( uart_pwrite  ),
            .paddr_i   ( uart_paddr   ),
            .psel_i    ( uart_psel    ),
            .pwdata_i  ( uart_pwdata  ),
            .prdata_o  ( uart_prdata  ),
            .pready_o  ( uart_pready  ),
            .pslverr_o ( uart_pslverr )
        );
        /* pragma translate_on */
    end

    // ---------------
    // 3. SPI
    // ---------------
    if (InclSPI) begin : gen_spi
        logic [31:0] s_axi_spi_awaddr;
        logic [7:0]  s_axi_spi_awlen;
        logic [2:0]  s_axi_spi_awsize;
        logic [1:0]  s_axi_spi_awburst;
        logic [0:0]  s_axi_spi_awlock;
        logic [3:0]  s_axi_spi_awcache;
        logic [2:0]  s_axi_spi_awprot;
        logic [3:0]  s_axi_spi_awregion;
        logic [3:0]  s_axi_spi_awqos;
        logic        s_axi_spi_awvalid;
        logic        s_axi_spi_awready;
        logic [31:0] s_axi_spi_wdata;
        logic [3:0]  s_axi_spi_wstrb;
        logic        s_axi_spi_wlast;
        logic        s_axi_spi_wvalid;
        logic        s_axi_spi_wready;
        logic [1:0]  s_axi_spi_bresp;
        logic        s_axi_spi_bvalid;
        logic        s_axi_spi_bready;
        logic [31:0] s_axi_spi_araddr;
        logic [7:0]  s_axi_spi_arlen;
        logic [2:0]  s_axi_spi_arsize;
        logic [1:0]  s_axi_spi_arburst;
        logic [0:0]  s_axi_spi_arlock;
        logic [3:0]  s_axi_spi_arcache;
        logic [2:0]  s_axi_spi_arprot;
        logic [3:0]  s_axi_spi_arregion;
        logic [3:0]  s_axi_spi_arqos;
        logic        s_axi_spi_arvalid;
        logic        s_axi_spi_arready;
        logic [31:0] s_axi_spi_rdata;
        logic [1:0]  s_axi_spi_rresp;
        logic        s_axi_spi_rlast;
        logic        s_axi_spi_rvalid;
        logic        s_axi_spi_rready;

        xlnx_axi_clock_converter i_xlnx_axi_clock_converter_spi (
            .s_axi_aclk     ( clk_i              ),
            .s_axi_aresetn  ( rst_ni             ),

            .s_axi_awid     ( spi.aw_id          ),
            .s_axi_awaddr   ( spi.aw_addr[31:0]  ),
            .s_axi_awlen    ( spi.aw_len         ),
            .s_axi_awsize   ( spi.aw_size        ),
            .s_axi_awburst  ( spi.aw_burst       ),
            .s_axi_awlock   ( spi.aw_lock        ),
            .s_axi_awcache  ( spi.aw_cache       ),
            .s_axi_awprot   ( spi.aw_prot        ),
            .s_axi_awregion ( spi.aw_region      ),
            .s_axi_awqos    ( spi.aw_qos         ),
            .s_axi_awvalid  ( spi.aw_valid       ),
            .s_axi_awready  ( spi.aw_ready       ),
            .s_axi_wdata    ( spi.w_data         ),
            .s_axi_wstrb    ( spi.w_strb         ),
            .s_axi_wlast    ( spi.w_last         ),
            .s_axi_wvalid   ( spi.w_valid        ),
            .s_axi_wready   ( spi.w_ready        ),
            .s_axi_bid      ( spi.b_id           ),
            .s_axi_bresp    ( spi.b_resp         ),
            .s_axi_bvalid   ( spi.b_valid        ),
            .s_axi_bready   ( spi.b_ready        ),
            .s_axi_arid     ( spi.ar_id          ),
            .s_axi_araddr   ( spi.ar_addr[31:0]  ),
            .s_axi_arlen    ( spi.ar_len         ),
            .s_axi_arsize   ( spi.ar_size        ),
            .s_axi_arburst  ( spi.ar_burst       ),
            .s_axi_arlock   ( spi.ar_lock        ),
            .s_axi_arcache  ( spi.ar_cache       ),
            .s_axi_arprot   ( spi.ar_prot        ),
            .s_axi_arregion ( spi.ar_region      ),
            .s_axi_arqos    ( spi.ar_qos         ),
            .s_axi_arvalid  ( spi.ar_valid       ),
            .s_axi_arready  ( spi.ar_ready       ),
            .s_axi_rid      ( spi.r_id           ),
            .s_axi_rdata    ( spi.r_data         ),
            .s_axi_rresp    ( spi.r_resp         ),
            .s_axi_rlast    ( spi.r_last         ),
            .s_axi_rvalid   ( spi.r_valid        ),
            .s_axi_rready   ( spi.r_ready        ),

            .m_axi_awaddr   ( s_axi_spi_awaddr   ),
            .m_axi_awlen    ( s_axi_spi_awlen    ),
            .m_axi_awsize   ( s_axi_spi_awsize   ),
            .m_axi_awburst  ( s_axi_spi_awburst  ),
            .m_axi_awlock   ( s_axi_spi_awlock   ),
            .m_axi_awcache  ( s_axi_spi_awcache  ),
            .m_axi_awprot   ( s_axi_spi_awprot   ),
            .m_axi_awregion ( s_axi_spi_awregion ),
            .m_axi_awqos    ( s_axi_spi_awqos    ),
            .m_axi_awvalid  ( s_axi_spi_awvalid  ),
            .m_axi_awready  ( s_axi_spi_awready  ),
            .m_axi_wdata    ( s_axi_spi_wdata    ),
            .m_axi_wstrb    ( s_axi_spi_wstrb    ),
            .m_axi_wlast    ( s_axi_spi_wlast    ),
            .m_axi_wvalid   ( s_axi_spi_wvalid   ),
            .m_axi_wready   ( s_axi_spi_wready   ),
            .m_axi_bresp    ( s_axi_spi_bresp    ),
            .m_axi_bvalid   ( s_axi_spi_bvalid   ),
            .m_axi_bready   ( s_axi_spi_bready   ),
            .m_axi_araddr   ( s_axi_spi_araddr   ),
            .m_axi_arlen    ( s_axi_spi_arlen    ),
            .m_axi_arsize   ( s_axi_spi_arsize   ),
            .m_axi_arburst  ( s_axi_spi_arburst  ),
            .m_axi_arlock   ( s_axi_spi_arlock   ),
            .m_axi_arcache  ( s_axi_spi_arcache  ),
            .m_axi_arprot   ( s_axi_spi_arprot   ),
            .m_axi_arregion ( s_axi_spi_arregion ),
            .m_axi_arqos    ( s_axi_spi_arqos    ),
            .m_axi_arvalid  ( s_axi_spi_arvalid  ),
            .m_axi_arready  ( s_axi_spi_arready  ),
            .m_axi_rdata    ( s_axi_spi_rdata    ),
            .m_axi_rresp    ( s_axi_spi_rresp    ),
            .m_axi_rlast    ( s_axi_spi_rlast    ),
            .m_axi_rvalid   ( s_axi_spi_rvalid   ),
            .m_axi_rready   ( s_axi_spi_rready   )
        );

        xlnx_axi_quad_spi i_xlnx_axi_quad_spi (
            .ext_spi_clk    ( clk_i                  ),
            .s_axi4_aclk    ( clk_i                  ),
            .s_axi4_aresetn ( rst_ni                 ),
            .s_axi4_awaddr  ( s_axi_spi_awaddr[23:0] ),
            .s_axi4_awlen   ( s_axi_spi_awlen        ),
            .s_axi4_awsize  ( s_axi_spi_awsize       ),
            .s_axi4_awburst ( s_axi_spi_awburst      ),
            .s_axi4_awlock  ( s_axi_spi_awlock       ),
            .s_axi4_awcache ( s_axi_spi_awcache      ),
            .s_axi4_awprot  ( s_axi_spi_awprot       ),
            .s_axi4_awvalid ( s_axi_spi_awvalid      ),
            .s_axi4_awready ( s_axi_spi_awready      ),
            .s_axi4_wdata   ( s_axi_spi_wdata        ),
            .s_axi4_wstrb   ( s_axi_spi_wstrb        ),
            .s_axi4_wlast   ( s_axi_spi_wlast        ),
            .s_axi4_wvalid  ( s_axi_spi_wvalid       ),
            .s_axi4_wready  ( s_axi_spi_wready       ),
            .s_axi4_bresp   ( s_axi_spi_bresp        ),
            .s_axi4_bvalid  ( s_axi_spi_bvalid       ),
            .s_axi4_bready  ( s_axi_spi_bready       ),
            .s_axi4_araddr  ( s_axi_spi_araddr[23:0] ),
            .s_axi4_arlen   ( s_axi_spi_arlen        ),
            .s_axi4_arsize  ( s_axi_spi_arsize       ),
            .s_axi4_arburst ( s_axi_spi_arburst      ),
            .s_axi4_arlock  ( s_axi_spi_arlock       ),
            .s_axi4_arcache ( s_axi_spi_arcache      ),
            .s_axi4_arprot  ( s_axi_spi_arprot       ),
            .s_axi4_arvalid ( s_axi_spi_arvalid      ),
            .s_axi4_arready ( s_axi_spi_arready      ),
            .s_axi4_rdata   ( s_axi_spi_rdata        ),
            .s_axi4_rresp   ( s_axi_spi_rresp        ),
            .s_axi4_rlast   ( s_axi_spi_rlast        ),
            .s_axi4_rvalid  ( s_axi_spi_rvalid       ),
            .s_axi4_rready  ( s_axi_spi_rready       ),

            .io0_i          ( '0                     ),
            .io0_o          ( spi_mosi               ),
            .io0_t          ( '0                     ),
            .io1_i          ( spi_miso               ),
            .io1_o          (                        ),
            .io1_t          ( '0                     ),
            .ss_i           ( '0                     ),
            .ss_o           ( spi_ss                 ),
            .ss_t           ( '0                     ),
            .sck_o          ( spi_clk_o              ),
            .sck_i          ( '0                     ),
            .sck_t          (                        ),
            .ip2intc_irpt   ( irq_sources[1]         )
            // .ip2intc_irpt   ( irq_sources[1]         )
        );
        // assign irq_sources [1] = 1'b0;
    end else begin
        assign spi_clk_o = 1'b0;
        assign spi_mosi = 1'b0;
        assign spi_ss = 1'b0;

        assign irq_sources [1] = 1'b0;
        assign spi.aw_ready = 1'b1;
        assign spi.ar_ready = 1'b1;
        assign spi.w_ready = 1'b1;

        assign spi.b_valid = spi.aw_valid;
        assign spi.b_id = spi.aw_id;
        assign spi.b_resp = axi_pkg::RESP_SLVERR;
        assign spi.b_user = '0;

        assign spi.r_valid = spi.ar_valid;
        assign spi.r_resp = axi_pkg::RESP_SLVERR;
        assign spi.r_data = 'hdeadbeef;
        assign spi.r_last = 1'b1;
    end


    // ---------------
    // 4. Ethernet
    // ---------------
    if (0)
      begin
      end
    else
      begin
        assign irq_sources [2] = 1'b0;
        assign ethernet.aw_ready = 1'b1;
        assign ethernet.ar_ready = 1'b1;
        assign ethernet.w_ready = 1'b1;

        assign ethernet.b_valid = ethernet.aw_valid;
        assign ethernet.b_id = ethernet.aw_id;
        assign ethernet.b_resp = axi_pkg::RESP_SLVERR;
        assign ethernet.b_user = '0;

        assign ethernet.r_valid = ethernet.ar_valid;
        assign ethernet.r_resp = axi_pkg::RESP_SLVERR;
        assign ethernet.r_data = 'hdeadbeef;
        assign ethernet.r_last = 1'b1;
    end

    // ---------------
    // 5. Timer
    // ---------------
    if (InclTimer) begin : gen_timer
        logic         timer_penable;
        logic         timer_pwrite;
        logic [31:0]  timer_paddr;
        logic         timer_psel;
        logic [31:0]  timer_pwdata;
        logic [31:0]  timer_prdata;
        logic         timer_pready;
        logic         timer_pslverr;

        axi2apb_64_32 #(
            .AXI4_ADDRESS_WIDTH ( AxiAddrWidth ),
            .AXI4_RDATA_WIDTH   ( AxiDataWidth ),
            .AXI4_WDATA_WIDTH   ( AxiDataWidth ),
            .AXI4_ID_WIDTH      ( AxiIdWidth   ),
            .AXI4_USER_WIDTH    ( AxiUserWidth ),
            .BUFF_DEPTH_SLAVE   ( 2            ),
            .APB_ADDR_WIDTH     ( 32           )
        ) i_axi2apb_64_32_timer (
            .ACLK      ( clk_i           ),
            .ARESETn   ( rst_ni          ),
            .test_en_i ( 1'b0            ),
            .AWID_i    ( timer.aw_id     ),
            .AWADDR_i  ( timer.aw_addr   ),
            .AWLEN_i   ( timer.aw_len    ),
            .AWSIZE_i  ( timer.aw_size   ),
            .AWBURST_i ( timer.aw_burst  ),
            .AWLOCK_i  ( timer.aw_lock   ),
            .AWCACHE_i ( timer.aw_cache  ),
            .AWPROT_i  ( timer.aw_prot   ),
            .AWREGION_i( timer.aw_region ),
            .AWUSER_i  ( timer.aw_user   ),
            .AWQOS_i   ( timer.aw_qos    ),
            .AWVALID_i ( timer.aw_valid  ),
            .AWREADY_o ( timer.aw_ready  ),
            .WDATA_i   ( timer.w_data    ),
            .WSTRB_i   ( timer.w_strb    ),
            .WLAST_i   ( timer.w_last    ),
            .WUSER_i   ( timer.w_user    ),
            .WVALID_i  ( timer.w_valid   ),
            .WREADY_o  ( timer.w_ready   ),
            .BID_o     ( timer.b_id      ),
            .BRESP_o   ( timer.b_resp    ),
            .BVALID_o  ( timer.b_valid   ),
            .BUSER_o   ( timer.b_user    ),
            .BREADY_i  ( timer.b_ready   ),
            .ARID_i    ( timer.ar_id     ),
            .ARADDR_i  ( timer.ar_addr   ),
            .ARLEN_i   ( timer.ar_len    ),
            .ARSIZE_i  ( timer.ar_size   ),
            .ARBURST_i ( timer.ar_burst  ),
            .ARLOCK_i  ( timer.ar_lock   ),
            .ARCACHE_i ( timer.ar_cache  ),
            .ARPROT_i  ( timer.ar_prot   ),
            .ARREGION_i( timer.ar_region ),
            .ARUSER_i  ( timer.ar_user   ),
            .ARQOS_i   ( timer.ar_qos    ),
            .ARVALID_i ( timer.ar_valid  ),
            .ARREADY_o ( timer.ar_ready  ),
            .RID_o     ( timer.r_id      ),
            .RDATA_o   ( timer.r_data    ),
            .RRESP_o   ( timer.r_resp    ),
            .RLAST_o   ( timer.r_last    ),
            .RUSER_o   ( timer.r_user    ),
            .RVALID_o  ( timer.r_valid   ),
            .RREADY_i  ( timer.r_ready   ),
            .PENABLE   ( timer_penable   ),
            .PWRITE    ( timer_pwrite    ),
            .PADDR     ( timer_paddr     ),
            .PSEL      ( timer_psel      ),
            .PWDATA    ( timer_pwdata    ),
            .PRDATA    ( timer_prdata    ),
            .PREADY    ( timer_pready    ),
            .PSLVERR   ( timer_pslverr   )
        );

        apb_timer #(
                .APB_ADDR_WIDTH ( 32 ),
                .TIMER_CNT      ( 2  )
        ) i_timer (
            .HCLK    ( clk_i            ),
            .HRESETn ( rst_ni           ),
            .PSEL    ( timer_psel       ),
            .PENABLE ( timer_penable    ),
            .PWRITE  ( timer_pwrite     ),
            .PADDR   ( timer_paddr      ),
            .PWDATA  ( timer_pwdata     ),
            .PRDATA  ( timer_prdata     ),
            .PREADY  ( timer_pready     ),
            .PSLVERR ( timer_pslverr    ),
            .irq_o   ( irq_sources[6:3] )
        );
    end
endmodule<|MERGE_RESOLUTION|>--- conflicted
+++ resolved
@@ -30,11 +30,7 @@
     AXI_BUS.Slave      spi             ,
     AXI_BUS.Slave      ethernet        ,
     AXI_BUS.Slave      timer           ,
-<<<<<<< HEAD
-    output logic [ariane_soc::NumTargets-1:0] irq_o   ,
-=======
     output logic [(ariane_soc::NumHarts)-1:0][1:0] irq_o,
->>>>>>> 7a3df2a9
     // UART
     input  logic       rx_i            ,
     output logic       tx_o            ,
