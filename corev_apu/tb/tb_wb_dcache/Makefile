# Copyright 2018 ETH Zurich and University of Bologna.
# Copyright and related rights are licensed under the Solderpad Hardware
# License, Version 0.51 (the "License"); you may not use this file except in
# compliance with the License.  You may obtain a copy of the License at
# http://solderpad.org/licenses/SHL-0.51. Unless required by applicable law
# or agreed to in writing, software, hardware and materials distributed under
# this License is distributed on an "AS IS" BASIS, WITHOUT WARRANTIES OR
# CONDITIONS OF ANY KIND, either express or implied. See the License for the
# specific language governing permissions and limitations under the License.
#
# Author: Michael Schaffner <schaffner@iis.ee.ethz.ch>, ETH Zurich
# Date: 15.08.2018
# Description: Makefile for the dcache testbench.

library      ?= work
toplevel     ?= tb
src-list     := tb.list
inc-path     := $(shell pwd)/hdl/
src          := $(shell xargs printf '\n%s' < $(src-list)  | cut -b 1-)
compile_flag += +cover+i_dut -incr -64 -nologo -svinputport=compat -override_timescale 1ns/1ps -suppress 2583 -suppress 13262 -suppress 2986 +cover
sim_opts     += -64 -coverage -classdebug -voptargs="+acc"
questa_version ?= ${QUESTASIM_VERSION}
<<<<<<< HEAD
incdir       += ../common/ ../../../vendor/pulp-platform/axi/include/ ../../../vendor/planv/ace/include/
wave         := wave.do
ifeq ($(toplevel),tb_ace)
	wave         := wave_ace.do
endif
ifeq ($(toplevel),tb_ace_direct)
	wave         := wave_ace_direct.do
endif
=======
incdir       += ../common/ ../../axi/include/ ../../../common/submodules/common_cells/include/
>>>>>>> 7a3df2a9

# Iterate over all include directories and write them with +incdir+ prefixed
# +incdir+ works for Verilator and QuestaSim
list_incdir := $(foreach dir, ${incdir}, +incdir+$(dir))

build: clean
	vlib${questa_version} $(library)
	vlog${questa_version} -work $(library) -pedanticerrors $(src) $(compile_flag) $(list_incdir)
	touch $(library)/.build

# this starts modelsim with gui
sim: build
	vsim${questa_version} -lib $(library) $(toplevel) -do "do $(wave)" $(sim_opts)

# batch mode without gui
simc: build
	vsim${questa_version} -lib $(library) $(toplevel) -c -do "run -all; exit" $(sim_opts)

clean:
	rm -rf $(library)

.PHONY: clean simc sim build<|MERGE_RESOLUTION|>--- conflicted
+++ resolved
@@ -20,8 +20,7 @@
 compile_flag += +cover+i_dut -incr -64 -nologo -svinputport=compat -override_timescale 1ns/1ps -suppress 2583 -suppress 13262 -suppress 2986 +cover
 sim_opts     += -64 -coverage -classdebug -voptargs="+acc"
 questa_version ?= ${QUESTASIM_VERSION}
-<<<<<<< HEAD
-incdir       += ../common/ ../../../vendor/pulp-platform/axi/include/ ../../../vendor/planv/ace/include/
+incdir       += ../common/ ../../../vendor/pulp-platform/axi/include/ ../../../vendor/pulp-platform/common_cells/include/  ../../../vendor/planv/ace/include/
 wave         := wave.do
 ifeq ($(toplevel),tb_ace)
 	wave         := wave_ace.do
@@ -29,9 +28,6 @@
 ifeq ($(toplevel),tb_ace_direct)
 	wave         := wave_ace_direct.do
 endif
-=======
-incdir       += ../common/ ../../axi/include/ ../../../common/submodules/common_cells/include/
->>>>>>> 7a3df2a9
 
 # Iterate over all include directories and write them with +incdir+ prefixed
 # +incdir+ works for Verilator and QuestaSim
