--- conflicted
+++ resolved
@@ -32,14 +32,9 @@
    uvme_cv32_cntxt_c  cntxt;
    
    // Sequencer handles
-<<<<<<< HEAD
-   uvma_clknrst_sqr_c  clknrst_sequencer;
-   uvma_debug_sqr_c    debug_sequencer;
-=======
    uvma_clknrst_sqr_c    clknrst_sequencer;
    uvma_interrupt_sqr_c  interrupt_sequencer;
-   //uvma_debug_sqr_c    debug_sequencer;
->>>>>>> 1b97cc72
+   uvma_debug_sqr_c    debug_sequencer;
    
    
    `uvm_component_utils_begin(uvme_cv32_vsqr_c)
