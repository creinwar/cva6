//
// Copyright 2020 OpenHW Group
// Copyright 2020 Datum Technologies
// 
// Licensed under the Solderpad Hardware Licence, Version 2.0 (the "License");
// you may not use this file except in compliance with the License.
// You may obtain a copy of the License at
// 
//     https://solderpad.org/licenses/
// 
// Unless required by applicable law or agreed to in writing, software
// distributed under the License is distributed on an "AS IS" BASIS,
// WITHOUT WARRANTIES OR CONDITIONS OF ANY KIND, either express or implied.
// See the License for the specific language governing permissions and
// limitations under the License.
// 


`ifndef __UVMT_CV32_TB_SV__
`define __UVMT_CV32_TB_SV__


/**
 * Module encapsulating the CV32 DUT wrapper, and associated SV interfaces.
 * Also provide UVM environment entry and exit points.
 */
`default_nettype none
module uvmt_cv32_tb;

   import uvm_pkg::*;
   import uvmt_cv32_pkg::*;
   import uvme_cv32_pkg::*;

   // Capture regs for test status from Virtual Peripheral in dut_wrap.mem_i
   bit        tp;
   bit        tf;
   bit        evalid;
   bit [31:0] evalue;

   // Agent interfaces
   uvma_clknrst_if              clknrst_if(); // clock and resets from the clknrst agent
   uvma_clknrst_if              clknrst_if_iss();

   // DUT Wrapper Interfaces
   uvmt_cv32_vp_status_if       vp_status_if();       // Status information generated by the Virtual Peripherals in the DUT WRAPPER memory.
   uvmt_cv32_core_cntrl_if      core_cntrl_if();      // Static and quasi-static core control inputs.
   uvmt_cv32_core_status_if     core_status_if();     // Core status outputs.
   uvmt_cv32_core_interrupts_if core_interrupts_if(); // Interrupt I/O from Core

   // Step and compare interface
   uvmt_cv32_step_compare_if step_compare_if();
    
  /**
   * DUT WRAPPER instance:
   * This is an update of the riscv_wrapper.sv from PULP-Platform RI5CY project with
   * a few mods to bring unused ports from the CORE to this level using SV interfaces.
   */
   uvmt_cv32_dut_wrap  #(
<<<<<<< HEAD
                         .INSTR_RDATA_WIDTH ( 128),
                         .RAM_ADDR_WIDTH    (  20),
                         .FPU(0)
=======
                         .INSTR_ADDR_WIDTH  (32),
                         .INSTR_RDATA_WIDTH (32),
                         .RAM_ADDR_WIDTH    (20)
>>>>>>> ca9315a9
                        )
                        dut_wrap (.*);
   
  /**
   * ISS WRAPPER instance:
   * TODO: finalize the parameters passed in.
   */
   `ifdef ISS
      uvmt_cv32_iss_wrap  #(
                            .ID (0)
                           )
                           iss_wrap ( .clk_period(clknrst_if.clk_period),
                                      .clknrst_if(clknrst_if_iss),
                                      .step_compare_if(step_compare_if)
                             );
     /**
      * Step-and-Compare logic 
      */
      uvmt_cv32_step_compare step_compare (.clknrst_if(clknrst_if),
                                           .step_compare_if(step_compare_if) );

      always @(dut_wrap.riscv_core_i.riscv_tracer_i.retire) -> step_compare_if.riscv_retire;
      assign step_compare_if.insn_pc = dut_wrap.riscv_core_i.riscv_tracer_i.insn_pc;
      assign step_compare_if.riscy_GPR = dut_wrap.riscv_core_i.id_stage_i.registers_i.riscv_register_file_i.mem;
    `endif
   /**
    * Test bench entry point.
    */
   initial begin : test_bench_entry_point

     // Specify time format for simulation (units_number, precision_number, suffix_string, minimum_field_width)
     $timeformat(-9, 3, " ns", 8);
      
     // Add interfaces handles to uvm_config_db
     uvm_config_db#(virtual uvma_clknrst_if             )::set(.cntxt(null), .inst_name("*.env.clknrst_agent"), .field_name("vif"),         .value(clknrst_if));
     uvm_config_db#(virtual uvmt_cv32_vp_status_if      )::set(.cntxt(null), .inst_name("*"), .field_name("vp_status_vif"),       .value(vp_status_if)      );
     uvm_config_db#(virtual uvmt_cv32_core_cntrl_if     )::set(.cntxt(null), .inst_name("*"), .field_name("core_cntrl_vif"),      .value(core_cntrl_if)     );
     uvm_config_db#(virtual uvmt_cv32_core_status_if    )::set(.cntxt(null), .inst_name("*"), .field_name("core_status_vif"),     .value(core_status_if)    );
     uvm_config_db#(virtual uvmt_cv32_core_interrupts_if)::set(.cntxt(null), .inst_name("*"), .field_name("core_interrupts_vif"), .value(core_interrupts_if));
     uvm_config_db#(virtual uvmt_cv32_step_compare_if   )::set(.cntxt(null), .inst_name("*"), .field_name("step_compare_vif"),    .value(step_compare_if));
      
     // Make the DUT Wrapper Virtual Peripheral's status outputs available to the base_test
     uvm_config_db#(bit      )::set(.cntxt(null), .inst_name("*"), .field_name("tp"),     .value(1'b0)        );
     uvm_config_db#(bit      )::set(.cntxt(null), .inst_name("*"), .field_name("tf"),     .value(1'b0)        );
     uvm_config_db#(bit      )::set(.cntxt(null), .inst_name("*"), .field_name("evalid"), .value(1'b0)        );
     uvm_config_db#(bit[31:0])::set(.cntxt(null), .inst_name("*"), .field_name("evalue"), .value(32'h00000000));
      
     // Run test
     uvm_top.enable_print_topology = 0; // ENV coders enable this as a debug aid
     uvm_top.finish_on_completion  = 1;
     uvm_top.run_test();
   end : test_bench_entry_point

   
   // Capture the test status and exit pulse flags
   // TODO: put this logic in the vp_status_if (makes it easier to pass to ENV)
   always @(posedge clknrst_if.clk) begin
     if (!clknrst_if.reset_n) begin
       tp     <= 1'b0;
       tf     <= 1'b0;
       evalid <= 1'b0;
       evalue <= 32'h00000000;
     end
     else begin
       if (vp_status_if.tests_passed) begin
         tp <= 1'b1;
         uvm_config_db#(bit)::set(.cntxt(null), .inst_name("*"), .field_name("tp"), .value(1'b1));
       end
       if (vp_status_if.tests_failed) begin
         tf <= 1'b1;
         uvm_config_db#(bit)::set(.cntxt(null), .inst_name("*"), .field_name("tf"), .value(1'b1));
       end
       if (vp_status_if.exit_valid) begin
         evalid <= 1'b1;
         uvm_config_db#(bit)::set(.cntxt(null), .inst_name("*"), .field_name("evalid"), .value(1'b1));
       end
       if (vp_status_if.exit_valid) begin
         evalue <= vp_status_if.exit_value;
         uvm_config_db#(bit[31:0])::set(.cntxt(null), .inst_name("*"), .field_name("evalue"), .value(evalue));
       end
     end
   end

   
   /**
    * End-of-test summary printout.
    */
   final begin: end_of_test
      string             summary_string;
      uvm_report_server  rs;
      int                err_count;
      int                warning_count;
      int                fatal_count;
      static bit         sim_finished = 0;
      
      static string  red   = "\033[31m\033[1m";
      static string  green = "\033[32m\033[1m";
      static string  reset = "\033[0m";
      
      rs            = uvm_top.get_report_server();
      err_count     = rs.get_severity_count(UVM_ERROR);
      warning_count = rs.get_severity_count(UVM_WARNING);
      fatal_count   = rs.get_severity_count(UVM_FATAL);
      
      void'(uvm_config_db#(bit)::get(null, "", "sim_finished", sim_finished));

      $display("\n%m: *** Test Summary ***\n");
      
      if (sim_finished && (err_count == 0) && (fatal_count == 0)) begin
         $display("    PPPPPPP    AAAAAA    SSSSSS    SSSSSS   EEEEEEEE  DDDDDDD     ");
         $display("    PP    PP  AA    AA  SS    SS  SS    SS  EE        DD    DD    ");
         $display("    PP    PP  AA    AA  SS        SS        EE        DD    DD    ");
         $display("    PPPPPPP   AAAAAAAA   SSSSSS    SSSSSS   EEEEE     DD    DD    ");
         $display("    PP        AA    AA        SS        SS  EE        DD    DD    ");
         $display("    PP        AA    AA  SS    SS  SS    SS  EE        DD    DD    ");
         $display("    PP        AA    AA   SSSSSS    SSSSSS   EEEEEEEE  DDDDDDD     ");
         $display("    ----------------------------------------------------------");
         if (warning_count == 0) begin
           $display("                        SIMULATION PASSED                     ");
         end
         else begin
           $display("                 SIMULATION PASSED with WARNINGS              ");
         end
         $display("    ----------------------------------------------------------");
      end
      else begin
         $display("    FFFFFFFF   AAAAAA   IIIIII  LL        EEEEEEEE  DDDDDDD       ");
         $display("    FF        AA    AA    II    LL        EE        DD    DD      ");
         $display("    FF        AA    AA    II    LL        EE        DD    DD      ");
         $display("    FFFFF     AAAAAAAA    II    LL        EEEEE     DD    DD      ");
         $display("    FF        AA    AA    II    LL        EE        DD    DD      ");
         $display("    FF        AA    AA    II    LL        EE        DD    DD      ");
         $display("    FF        AA    AA  IIIIII  LLLLLLLL  EEEEEEEE  DDDDDDD       ");
         
         if (sim_finished == 0) begin
            $display("    --------------------------------------------------------");
            $display("                   SIMULATION FAILED - ABORTED              ");
            $display("    --------------------------------------------------------");
         end
         else begin
            $display("    --------------------------------------------------------");
            $display("                       SIMULATION FAILED                    ");
            $display("    --------------------------------------------------------");
         end
      end
   end
   
endmodule : uvmt_cv32_tb
`default_nettype wire

`endif // __UVMT_CV32_TB_SV__<|MERGE_RESOLUTION|>--- conflicted
+++ resolved
@@ -56,15 +56,9 @@
    * a few mods to bring unused ports from the CORE to this level using SV interfaces.
    */
    uvmt_cv32_dut_wrap  #(
-<<<<<<< HEAD
-                         .INSTR_RDATA_WIDTH ( 128),
-                         .RAM_ADDR_WIDTH    (  20),
-                         .FPU(0)
-=======
                          .INSTR_ADDR_WIDTH  (32),
                          .INSTR_RDATA_WIDTH (32),
                          .RAM_ADDR_WIDTH    (20)
->>>>>>> ca9315a9
                         )
                         dut_wrap (.*);
    
