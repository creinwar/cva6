// Copyright 2021 OpenHW Group
// Copyright 2021 Silicon Labs, Inc.
//
// Licensed under the Solderpad Hardware Licence, Version 2.0 (the "License");
// you may not use this file except in compliance with the License.
// You may obtain a copy of the License at
//
//     https://solderpad.org/licenses/
//
// Unless required by applicable law or agreed to in writing, software
// distributed under the License is distributed on an "AS IS" BASIS,
// WITHOUT WARRANTIES OR CONDITIONS OF ANY KIND, either express or implied.
// See the License for the specific language governing permissions and
// limitations under the License.
//
// SPDX-License-Identifier: Apache-2.0 WITH SHL-2.0


module uvmt_cv32e40s_fencei_assert
  import cv32e40s_pkg::*;
  import uvm_pkg::*;
#(
  parameter int          PMA_NUM_REGIONS              = 0,
  parameter pma_region_t PMA_CFG[PMA_NUM_REGIONS-1:0] = '{default:'Z}
)(
  input clk_i,
  input rst_ni,

  input fencei_flush_req_o,
  input fencei_flush_ack_i,

  input        wb_valid,
  input        wb_instr_valid,
  input        wb_sys_en,
  input        wb_sys_fencei_insn,
  input [31:0] wb_pc,
  input [31:0] wb_rdata,
  input        wb_buffer_state,

  input        instr_req_o,
  input [31:0] instr_addr_o,
  input        instr_gnt_i,

  input        data_req_o,
  input        data_gnt_i,
  input        data_rvalid_i,

  input rvfi_valid,
  input rvfi_intr,
  input rvfi_dbg_mode
);

  localparam int CYCLE_COUNT = 6;
  default clocking @(posedge clk_i); endclocking
  default disable iff !rst_ni;
  string info_tag = "CV32E40S_FENCEI_ASSERT";

  logic is_fencei_in_wb;
  assign is_fencei_in_wb = wb_sys_fencei_insn && wb_sys_en && wb_instr_valid;
<<<<<<< HEAD
=======

  int obi_outstanding;
  always @(posedge clk_i, negedge rst_ni) begin
    if (~rst_ni) begin
      obi_outstanding <= 0;
    end else if (data_req_o && data_gnt_i && !data_rvalid_i) begin
      obi_outstanding <= obi_outstanding + 1;
    end else if (data_rvalid_i && !(data_req_o && data_gnt_i)) begin
      obi_outstanding <= obi_outstanding - 1;
    end
  end

  function logic bufferable_in_config;
    bufferable_in_config = 0;
    foreach (PMA_CFG[i]) begin
      if (PMA_CFG[i].bufferable) begin
        bufferable_in_config = 1;
      end
    end
  endfunction
>>>>>>> e9b62eb8

  a_req_stay_high: assert property (
    fencei_flush_req_o && !fencei_flush_ack_i
    |=>
    fencei_flush_req_o
  ) else `uvm_error(info_tag, "req must not drop before ack");

  a_req_drop_lo: assert property (
    fencei_flush_req_o && fencei_flush_ack_i
    |=>
    !fencei_flush_req_o
  ) else `uvm_error(info_tag, "req must drop after ack");

  a_req_rise_before_retire: assert property (
    $rose(is_fencei_in_wb)
    |->
    !wb_valid throughout (
      ($rose(fencei_flush_req_o) [->1])
      or
      ($fell(is_fencei_in_wb) [->1])
    )
  ) else `uvm_error(info_tag, "fencei shall not retire without seeing a rising flush req");

  a_req_must_retire: assert property (
    fencei_flush_req_o
    |->
    is_fencei_in_wb until_with wb_valid
  ) else `uvm_error(info_tag, "if there is no retire then there can't be a req");

  property p_fetch_after_retire;
    int pc_next;
    (is_fencei_in_wb && wb_valid, pc_next={wb_pc[31:2],2'b00}+4)
    |->
    (
      // Normal execution
      (instr_req_o && instr_gnt_i) [->1:2]  // next req-gnt (or second next, if ongoing req)
      ##0 (instr_addr_o == pc_next)
    ) or (
      // Exception execution
      rvfi_valid [->2:3]  // retire: fencei, (optionally "rvfi_trap"), interrupt/debug handler
      ##0 (rvfi_intr || rvfi_dbg_mode)
    );
  endproperty
  a_fetch_after_retire: assert property (
    p_fetch_after_retire
  ) else `uvm_error(info_tag, "after fencei, the next-pc fetching cannot be forgone");

  a_stall_until_ack: assert property (
    fencei_flush_req_o && !fencei_flush_ack_i
    |=>
    !$changed(wb_pc)
  ) else `uvm_error(info_tag, "WB stage must remain unchanged until the flush req is acked");

  property p_branch_after_retire;
    int pc_next;
    (fencei_flush_req_o, pc_next=wb_pc+4)
    ##1 !fencei_flush_req_o
    |=>
    (
      wb_valid [->1:2]
      ##0 (wb_pc == pc_next)
    ) or (
      rvfi_valid [->2]
      ##0 (rvfi_intr || rvfi_dbg_mode)
    );
  endproperty
  a_branch_after_retire: assert property (
    p_branch_after_retire
  ) else `uvm_error(info_tag, "the pc following fencei did not enter WB");

  a_supress_datareq: assert property (
    fencei_flush_req_o
    |->
    !data_req_o
  ) else `uvm_error(info_tag, "obi data req shall not happen while fencei is flushing");

  property p_fencei_quick_retire;
    $rose(is_fencei_in_wb)
    ##1 (fencei_flush_req_o && fencei_flush_ack_i);
  endproperty
  a_cycle_count_minimum: assert property (
    p_fencei_quick_retire
    implies
    (##1 !$rose(wb_instr_valid) [*CYCLE_COUNT-1])
  ) else `uvm_error(info_tag, "fencei shan't finish before the expected number of cycles");
  c_cycle_count_minimum: cover property (
    p_fencei_quick_retire
    and
    (s_nexttime [CYCLE_COUNT] $rose(wb_instr_valid))
  );

  property p_req_wait_bus;
    fencei_flush_req_o
    |->
    !data_rvalid_i throughout (
      $fell(wb_valid) [->1]
      ##1 (data_req_o && data_gnt_i) [->1]
    );
  endproperty
  a_req_wait_bus: assert property (p_req_wait_bus)
    else `uvm_error(info_tag, "flush req shall not come if rvalid is awaited");
  if (bufferable_in_config()) begin : gen_c_req_wait_bus
    c_req_wait_bus: cover property (
      $rose(is_fencei_in_wb)
      ##1 (
        is_fencei_in_wb throughout (
          ($rose(data_rvalid_i) [->1])
          ##0 ($rose(fencei_flush_req_o) [->1])
        )
      )
    );
  end

  property p_req_wait_outstanding;
    fencei_flush_req_o |-> (obi_outstanding == 0);
  endproperty
  a_req_wait_outstanding: assert property (p_req_wait_outstanding)
    else `uvm_error(info_tag, "flush req shall not come if obi has outstanding transactions");
  if (bufferable_in_config()) begin : gen_c_req_wait_outstanding_1
    c_req_wait_outstanding_1: cover property (
      is_fencei_in_wb throughout ((obi_outstanding >= 1) ##0 (fencei_flush_req_o [->1]))
    );
  end

  
  property p_req_wait_buffer;
    is_fencei_in_wb && (wb_buffer_state == WBUF_FULL) |->
      !fencei_flush_req_o throughout(
        (data_rvalid_i && (wb_buffer_state == WBUF_EMPTY)) [->1]
      );
  endproperty

  a_req_wait_buffer: assert property(p_req_wait_buffer) 
    else `uvm_error(info_tag, "fencei_flush_req_o should be held low until write buffer is empty");


  // TODO:ropeders assert fencei flush req explicitly vs X interface queue (not just vs rvalid)


  for (genvar i = 1; i <= 5; i++) begin: gen_ack_delayed
    // "5" is an appropriate arbitrary upper limit
    c_ack_delayed: cover property (
      $rose(fencei_flush_req_o)
      ##0 (!fencei_flush_ack_i) [*i]
      ##1 fencei_flush_ack_i
    );
  end

  covergroup cg_reqack(string name) @(posedge clk_i);
    option.per_instance = 1;
    option.name = name;

    cp_req: coverpoint fencei_flush_req_o {
      bins hi = {1};
      bins lo = {0};
      bins rose = (0 => 1);
      bins fell = (1 => 0);
    }
    cp_ack: coverpoint fencei_flush_ack_i {
      bins hi = {1};
      bins lo = {0};
      bins rose = (0 => 1);
      bins fell = (1 => 0);
    }
    cross_req_ack: cross cp_req, cp_ack {
      illegal_bins il = binsof(cp_req.fell) && binsof(cp_ack.rose);
    }
  endgroup
  cg_reqack reqack_cg = new("reqack");

  c_no_retire: cover property (
    $rose(is_fencei_in_wb)
    ##0 (!wb_valid throughout ($fell(is_fencei_in_wb) [->1]))
  );

  covergroup cg_reserved(string name) @(posedge clk_i);
    option.per_instance = 1;
    option.name = name;

    // Just a handfull of different values for reserved to-be-ignored fields
    cp_imm: coverpoint wb_rdata[31:20] iff (is_fencei_in_wb && wb_valid) {
      bins b[4] = {[0:$]};
    }
    cp_rs1: coverpoint wb_rdata[19:15] iff (is_fencei_in_wb && wb_valid) {
      bins b[4] = {[0:$]};
    }
    cp_rd: coverpoint wb_rdata[11:7] iff (is_fencei_in_wb && wb_valid) {
      bins b[4] = {[0:$]};
    }
  endgroup
  cg_reserved reserved_cg = new("reserved");

endmodule : uvmt_cv32e40s_fencei_assert<|MERGE_RESOLUTION|>--- conflicted
+++ resolved
@@ -57,8 +57,6 @@
 
   logic is_fencei_in_wb;
   assign is_fencei_in_wb = wb_sys_fencei_insn && wb_sys_en && wb_instr_valid;
-<<<<<<< HEAD
-=======
 
   int obi_outstanding;
   always @(posedge clk_i, negedge rst_ni) begin
@@ -79,7 +77,6 @@
       end
     end
   endfunction
->>>>>>> e9b62eb8
 
   a_req_stay_high: assert property (
     fencei_flush_req_o && !fencei_flush_ack_i
